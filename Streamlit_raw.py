import streamlit as st
import pandas as pd
import plotly.express as px
import plotly.graph_objects as go
from google.cloud import bigquery
import pandas_gbq
import os
import matplotlib.pyplot as plt
import seaborn as sns
import numpy as np
import ast
from PIL import Image
from plotly_calplot import calplot
import country_converter as coco
import random
from streamlit_carousel import carousel
import zipfile
import tempfile
import shutil
import random
import string
from pathlib import Path
import json
from datetime import datetime


##Connecting to the Google Cloud BigQuery##

##loading the dataset##

# Music Info
df_track = pd.read_csv('datasets/info_clean/info_track_clean.csv')
df_album = pd.read_csv('datasets/info_clean/info_album_clean.csv')
df_artist = pd.read_csv('datasets/info_clean/info_artist_genre_fix.csv')
df_info = pd.read_csv('datasets/info_clean/trk_alb_art.csv')

# Podcasts, Audiobooks, Events
df_podcast = pd.read_csv('info_tables/info_podcast.csv') #  after push
df_audiobook = pd.read_csv("info_tables/info_audiobook.csv") #  after push
df_event = pd.read_csv('datasets/info_clean/info_events.csv')


# User Megas
df_mega_ben = pd.read_csv('datasets/user_clean/BG_df_mega.csv')
df_mega_tom = pd.read_csv('datasets/user_clean/TW_df_mega.csv')
df_mega_jana = pd.read_csv('datasets/user_clean/JH_df_mega.csv')
df_mega_charlie = pd.read_csv('datasets/user_clean/CN_df_mega.csv')
df_mega_hugh = pd.read_csv('datasets/user_clean/HW_df_mega.csv')
df_mega_josh = pd.read_csv('datasets/user_clean/JQ_df_mega.csv')


## Variables##
users = {"Ben" : df_mega_ben, "Jana": df_mega_jana, "Charlie": df_mega_charlie, "Tom": df_mega_tom, "Hugh": df_mega_hugh, "Josh": df_mega_josh }

##page navigatrion##
st.set_page_config(page_title="Spotify Regifted", page_icon=":musical_note:",layout="wide", initial_sidebar_state="expanded")
st.sidebar.title("Spotify Regifted")
page = st.sidebar.radio("Go to", ["Home", "Overall Review", "Per Year", "Per Artist", "Per Album", "Basic-O-Meter", "FUN", "AbOuT uS"])

# Timestamp string to add to saved files
def generate_timestamp():

    return datetime.now().strftime("%Y%m%d_%H%M%S")

# Function to create a user selector for the Home page#
def create_user_selector(users, label='User:'):
    """Only for Home page - creates selectbox and updates session state"""
    if 'user_index' not in st.session_state:
        st.session_state.user_index = 0

    user_names = list(users.keys())
    user_index = st.selectbox(
        label,
        options=range(len(user_names)),
        index=st.session_state.user_index,
        format_func=lambda x: user_names[x],
        key='user_index'
    )

# Update session state with selected user name ##
    st.session_state.user_selected = user_names[st.session_state.user_index]

    return user_index, user_names[user_index]

def get_current_user(users):
    """For other pages - gets current user from session state"""
    # Initialize if not exists
    if 'user_index' not in st.session_state:
        st.session_state.user_index = 0
    if 'user_selected' not in st.session_state:
        user_names = list(users.keys())
        st.session_state.user_selected = user_names[0]

    return st.session_state.user_selected

# Upload zip, extract & concat JSONs, send out to
# run_cleaning_pipeline and back again to save as CSV.
def process_uploaded_zip(uploaded_file, user_filename):


    # Create a temporary directory to work with the uploaded file
    with tempfile.TemporaryDirectory() as temp_dir:
        # Save uploaded file to temp directory
        temp_zip_path = os.path.join(temp_dir, uploaded_file.name)
        with open(temp_zip_path, 'wb') as f:
            f.write(uploaded_file.getbuffer())

        # Create extraction directory
        extract_dir = os.path.join(temp_dir, 'extracted')

        # Extract zip file
        try:
            with zipfile.ZipFile(temp_zip_path, 'r') as zip_ref:
                zip_ref.extractall(extract_dir)
            st.success(f"Successfully extracted {uploaded_file.name}")
        except Exception as e:
            st.error(f"Failed to extract zip file: {e}")
            return None

        # Find all JSON files
        json_files = []
        for root, dirs, files in os.walk(extract_dir):
            for file in files:
                if file.lower().endswith('.json'):
                    json_files.append(os.path.join(root, file))

        if not json_files:
            st.warning("No JSON files found in the uploaded zip.")
            return None

        # Combine all JSON files into one
        combined_data = []
        for json_file in json_files:
            try:
                with open(json_file, 'r', encoding='utf-8') as f:
                    data = json.load(f)
                    if isinstance(data, list):
                        combined_data.extend(data)
                    else:
                        combined_data.append(data)
                st.info(f"Processed: {os.path.basename(json_file)}")
            except Exception as e:
                st.warning(f"Failed to read {json_file}: {e}")

        # Create output directories
        raw_dir = Path("datasets/user_raw")
        clean_dir = Path("datasets/user_clean")
        raw_dir.mkdir(exist_ok=True)
        clean_dir.mkdir(exist_ok=True)

        # Generate filename with timestamp
        timestamp_suffix = generate_timestamp()
        json_filename = f"{user_filename}_{timestamp_suffix}.json"
        csv_filename = f"{user_filename}_{timestamp_suffix}.csv"

        raw_json_path = raw_dir / json_filename
        clean_csv_path = clean_dir / csv_filename

        # Save combined JSON to user_raw
        try:
            with open(raw_json_path, 'w', encoding='utf-8') as f:
                json.dump(combined_data, f, indent=2, ensure_ascii=False)
            st.success(f"Saved raw JSON to: {raw_json_path}")
        except Exception as e:
            st.error(f"Failed to save raw JSON: {e}")
            return None

        # Convert to DataFrame for cleaning pipeline
        try:
            if isinstance(combined_data, list) and len(combined_data) > 0:
                df = pd.json_normalize(combined_data)
            else:
                df = pd.DataFrame([combined_data]) if combined_data else pd.DataFrame()

            st.info(f"Created DataFrame with {len(df)} rows and {len(df.columns)} columns")

            # Run cleaning pipeline
            cleaned_df = run_cleaning_pipeline(df, user_filename)

            # Save cleaned data as CSV to user_clean
            cleaned_df.to_csv(clean_csv_path, index=False)
            st.success(f"Saved cleaned CSV to: {clean_csv_path}")

            return str(clean_csv_path)

        except Exception as e:
            st.error(f"Failed to process data: {e}")
            return None

# CLEANING PIPELINE
def run_cleaning_pipeline(df, dataset_name):


    st.subheader("Running Data Cleaning Pipeline...")

    cleaned_df = df.copy()

    # Basic cleaning steps - customize these based on your needs
    initial_rows = len(cleaned_df)

    with st.expander("Cleaning Steps", expanded=True):
        # Remove completely empty rows
        cleaned_df = cleaned_df.dropna(how='all')
        st.write(f"• Removed {initial_rows - len(cleaned_df)} completely empty rows")

        # Remove duplicate rows
        duplicates_removed = len(cleaned_df) - len(cleaned_df.drop_duplicates())
        cleaned_df = cleaned_df.drop_duplicates()
        st.write(f"• Removed {duplicates_removed} duplicate rows")

# BUILD MEGA CLEANING CODE
        # filter out rows with no listen time
        cleaned_df = cleaned_df[cleaned_df['ms_played'] != 0]
        # transform ms to seconds
        cleaned_df['seconds_played'] = cleaned_df['ms_played'] / 1000
        # transform seconds to minutes
        cleaned_df['minutes_played'] = round(cleaned_df['seconds_played'] / 60, 2)
        # rename columns
        cleaned_df = cleaned_df.rename(columns={'ts': 'datetime'})
        cleaned_df = cleaned_df.rename(columns={'conn_country': 'country'})
        cleaned_df = cleaned_df.rename(columns={'master_metadata_track_name': 'track_name'})
        cleaned_df = cleaned_df.rename(columns={'master_metadata_album_artist_name': 'artist_name'})
        cleaned_df = cleaned_df.rename(columns={'master_metadata_album_album_name': 'album_name'})
        # cast datetime to datetime
        cleaned_df['datetime'] = pd.to_datetime(cleaned_df['datetime'])
        # create name column
        cleaned_df['username'] = user_filename

        # add categories for music, audio and audiobook
        def categorise(row):
            if pd.isnull(row['track_name']):
                if pd.isnull(row['episode_show_name']):
                    return 'audiobook'
                else:
                    return 'podcast'
            else:
                if pd.isnull(row['episode_show_name']):
                    return 'music'
                else:
                    return row['no category']


        cleaned_df['category'] = cleaned_df.apply(categorise, axis=1)

        # drop unecessary columns
        cleaned_df = cleaned_df.drop(columns=['offline','offline_timestamp','incognito_mode','endTime','audiobookName','chapterName','msPlayed', "platform", "ip_addr"], errors='ignore')
        # drop nulls
        cleaned_df = cleaned_df[~cleaned_df[['track_name', 'episode_name', 'audiobook_title']].isnull().all(axis=1)]

# TODO  MAKE DF_TRACKS <<<<<<<<<< REMIND ME WHAT THIS IS FOR
        df_tracks = cleaned_df.groupby(['track_name', 'artist_name', 'spotify_track_uri'],as_index=False)['ms_played'].sum()

        st.write(f"• Final dataset: {len(cleaned_df)} rows, {len(cleaned_df.columns)} columns")

    return cleaned_df

# Load all CSVs in directory as dataframes
# >>>>>>>> No longer sure if this is doing anything although
# >>>>>>>> new datasets are present in old dropdown...
def load_csv_dataframes(directory="datasets/user_clean"):

    csv_dict = {}
    data_dir = Path(directory)

    if not data_dir.exists():
        return csv_dict

    # Find all CSV files
    csv_files = list(data_dir.glob("*.csv"))

    if not csv_files:
        return csv_dict

    # Load each CSV file as a dataframe
    for csv_file in csv_files:
        try:
            # Extract the base name (without extension and timestamp suffix)
            filename = csv_file.stem
            # Remove the timestamp suffix (format: _YYYYMMDD_HHMMSS)
            if '_' in filename:
                parts = filename.split('_')
                # Check if last two parts look like timestamp (YYYYMMDD and HHMMSS)
                if len(parts) >= 2 and len(parts[-1]) == 6 and len(parts[-2]) == 8:
                    base_name = '_'.join(parts[:-2])
                else:
                    base_name = filename
            else:
                base_name = filename

            # Load CSV as DataFrame
            df = pd.read_csv(csv_file)
            csv_dict[base_name] = df

        except Exception as e:
            st.error(f"Failed to load {csv_file.name}: {e}")

    return csv_dict

# Initialize session state
if 'dataframes_dict' not in st.session_state:
    st.session_state.dataframes_dict = {}

# Load datasets at the beginning of each page load
users = load_csv_dataframes()

# ------------------------- Home Page ------------------------- #
if page == "Home":
    st.markdown("<h1 style='text-align: center; color: #32CD32;'>Spotify Regifted</h1>", unsafe_allow_html=True)
    st.markdown("<h1 style='text-align: center; '>Your life on Spotify, in review:</h1>", unsafe_allow_html=True)
    st.markdown("<h1 style='text-align: center; font-size: 32px; '>This app analyzes your Spotify data and provides insights into your listening habits. Select a user to get started.</h1>", unsafe_allow_html=True)

    ## fundtion to create user selector ##
    user_index, user_selected = create_user_selector(users, label='User:')

    ## some paragraphs of welcome fluff and dataset parameters ##
    users[user_selected]['datetime'] = pd.to_datetime(users[user_selected]['datetime'])
    users[user_selected]['date'] = users[user_selected]['datetime'].dt.date
    total_listened = (users[user_selected]['minutes_played'].sum() /60)
    date_start = users[user_selected]['datetime'].min().date()
    date_end = users[user_selected]['datetime'].max().date()
    start_day = date_start.strftime("%d %B %Y")
    end_day = date_end.strftime("%d %B %Y")

    st.header(f"Welcome to Spotify Regifted {user_selected}!! This app is designed to analyze your Spotify data and provide insights into your listening habits. You can explore your overall listening patterns, year-by-year breakdowns, artist-specific analyses, and more. You have provided your listening history from {start_day} to {end_day} available for us to look at. That's {total_listened:.2f} hours of your listening for us to dive into! Please select a page from the sidebar to explore your Spotify data.")
    st.markdown("<h1 style='text-align: center; font-size: 10px; '>(All data shared with Spotify Regifted™ is now property of the Spotify Regifted™ team to do with what they please)</h1>", unsafe_allow_html=True)

# -------------------------------- CN UPLOADER --------------------------------- #

    # Upload section
    st.header("1. Upload Spotify Data")
    uploaded_file = st.file_uploader(
        "Upload your **Spotify Listening History** zip here!",
        type=['zip'],
        help="Upload a zip file containing your Spotify data export"
    )

    user_filename = st.text_input(
        "Enter a name for your dataset:",
        value="spotify_data",
        help="This will be used as the base filename for saving your data"
    )

    if uploaded_file is not None and user_filename:
        if st.button("Process Upload"):
            with st.spinner("Processing uploaded file..."):
                result = process_uploaded_zip(uploaded_file, user_filename)
                if result:
                    st.session_state.last_processed = result
                    # Refresh the dataframes dictionary from cleaned CSV files
                    st.session_state.dataframes_dict = load_csv_dataframes()
                    st.success("Dataset processed successfully! It will now appear in the user selector.")
                    st.rerun()  # Refresh the page to update the user selector

    # Load existing data section
    st.header("2. Refresh Data")
    if st.button("Refresh Data List"):
        st.session_state.dataframes_dict = load_csv_dataframes()
        st.success("Data list refreshed!")
        st.rerun()  # Refresh the page to update the user selector

    # Display selected dataset (if a user is selected)
    if user_selected and users:
        st.header("3. View Selected Dataset")

        df = users[user_selected]

        # Display dataset info
        st.subheader(f"{user_selected}... This is your _clean_ dataset!!!")
        st.write(f"{df.shape[0]} listening events")

        st.dataframe(df)

    elif users:
        st.info("Select a user dataset from the dropdown above to view the data.")
    else:
        st.info("No datasets loaded. Upload a zip file or check if there are existing CSV files in the 'user_clean' directory.")


# --------------------------- Overall Review Page ------------------------- #
elif page == "Overall Review":
    # show current user info#
    user_selected = get_current_user(users)
    st.info(f"📊 Showing data for: **{user_selected}** (change user on Home page)")
    # Get current user from session state (NO SELECTBOX)

    st.markdown("<h1 style='text-align: center; color: #32CD32;'>Spotify Regifted</h1>", unsafe_allow_html=True)


    # Set page title and header
        ## overall stats##

    df = users[user_selected]
    df['date'] = pd.to_datetime(df['datetime']).dt.date

    st.header("you've been listening since:")

    st.title(f"{df["date"].min().strftime("%d %B %Y")}, that was {round((df["date"].max() - df["date"].min()).days / 365, 1)} years ago!")

    col1, col2, col3 = st.columns(3)

    with col1:

        ## box stolen from the internet
        st.markdown("<h4>You listened for:", unsafe_allow_html=True)
        wch_colour_box = (64, 64, 64)
        # wch_colour_box = (255, 255, 255)
        wch_colour_font = (50, 205, 50)
        fontsize = 38
        valign = "left"
        iconname = "fas fa-star"
        i = f'{round((users[user_selected]['minutes_played'].sum()) / 60 / 24,1)}  days'

        htmlstr = f"""
            <p style='background-color: rgb(
                {wch_colour_box[0]},
                {wch_colour_box[1]},
                {wch_colour_box[2]}, 0.75
            );
            color: rgb(
                {wch_colour_font[0]},
                {wch_colour_font[1]},
                {wch_colour_font[2]}, 0.75
            );
            font-size: {fontsize}px;
            border-radius: 7px;
            padding-top: 40px;
            padding-bottom: 40px;
            line-height:25px;
            display: flex;
            align-items: center;
            justify-content: center;'>
            <i class='{iconname}' style='font-size: 40px; color: #ed203f;'></i>&nbsp;{i}</p>
        """
        st.markdown(htmlstr, unsafe_allow_html=True)






    with col2:

        st.markdown("<h4>You listened to:", unsafe_allow_html=True)
        wch_colour_box = (64, 64, 64)
        # wch_colour_box = (255, 255, 255)
        wch_colour_font = (50, 205, 50)
        fontsize = 38
        valign = "left"
        iconname = "fas fa-star"
        i = f'{(users[user_selected]['track_name'].nunique())} tracks'

        htmlstr = f"""
            <p style='background-color: rgb(
                {wch_colour_box[0]},
                {wch_colour_box[1]},
                {wch_colour_box[2]}, 0.75
            );
            color: rgb(
                {wch_colour_font[0]},
                {wch_colour_font[1]},
                {wch_colour_font[2]}, 0.75
            );
            font-size: {fontsize}px;
            border-radius: 7px;
            padding-top: 40px;
            padding-bottom: 40px;
            line-height:25px;
            display: flex;
            align-items: center;
            justify-content: center;'>
            <i class='{iconname}' style='font-size: 40px; color: #ed203f;'></i>&nbsp;{i}</p>
        """
        st.markdown(htmlstr, unsafe_allow_html=True)

        df = users[user_selected]



    with col3:

        st.markdown(' <h4></h4>', unsafe_allow_html=True)
        wch_colour_box = (64, 64, 64)
        # wch_colour_box = (255, 255, 255)
        wch_colour_font = (50, 205, 50)
        fontsize = 38
        valign = "left"
        iconname = "fas fa-star"
        i = f'{(users[user_selected]['artist_name'].nunique())} artists'

        htmlstr = f"""
            <p style='background-color: rgb(
                {wch_colour_box[0]},
                {wch_colour_box[1]},
                {wch_colour_box[2]}, 0.75
            );
            color: rgb(
                {wch_colour_font[0]},
                {wch_colour_font[1]},
                {wch_colour_font[2]}, 0.75
            );
            font-size: {fontsize}px;
            border-radius: 7px;
            padding-top: 40px;
            padding-bottom: 40px;
            line-height:25px;
            display: flex;
            align-items: center;
            justify-content: center;'>
            <i class='{iconname}' style='font-size: 40px; color: #ed203f;'></i>&nbsp;{i}</p>
        """
        st.markdown(htmlstr, unsafe_allow_html=True)

        # artist_image_list = []
        # df = df[df['category'] == 'music'].groupby('artist_name', as_index=False)['hours_played'].sum().reset_index().sort_values(by='hours_played', ascending=False).head(10)
        # info_artist = pd.read_csv('info_tables/info_artist.csv')
        # for artist in df["artist_name"]:
        #     artist_image_list.append(dict(
        #         title=f'{artist}',
        #         text=f"#{df['artist_name'].index(artist)+1}",
        #         img = info_artist[info_artist.artist_name == artist].artist_image.values[0]
        #     ))
        # # Create a carousel of artist images
        # if artist_image_list != []:
        #     carousel( items=artist_image_list)
        # else:
        #     st.warning("No artist images available.")

    col1, col2 = st.columns(2)
    df = users[user_selected]
    with col1:
        if 'audiobook' in df['category'].unique():
            mode = st.segmented_control('',["music", "podcast",'audiobook'], selection_mode="single", default='music')
        else:
            mode = st.segmented_control('',["music", "podcast"], selection_mode="single", default='music')



        ## Graphs here please###
        df['hours_played'] = round(df['minutes_played'] / 60, 2)
        if mode == 'music':
            st.dataframe(df[df['category'] == 'music'].groupby('artist_name')['hours_played'].sum().reset_index().sort_values(by='hours_played', ascending=False).head(10), use_container_width=True,)
        elif mode == 'podcast':
            st.dataframe(df[df['category'] == 'podcast'].groupby('episode_show_name')['hours_played'].sum().reset_index().sort_values(by='hours_played', ascending=False).head(10), use_container_width=True)
        elif mode == 'audiobook':
            st.dataframe(df[df['category'] == 'audiobook'].groupby('audiobook_title')['hours_played'].sum().reset_index().sort_values(by='hours_played', ascending=False).head(10), use_container_width=True)
        minutes_by_type = users[user_selected].groupby("category")["minutes_played"].sum().reset_index()
        minutes_by_type['days_played'] = minutes_by_type['minutes_played'] / 60 / 24
        fig = px.pie(
            minutes_by_type,
            values="days_played",
            names="category",
            #title="Total Minutes Listened by Category",
            color_discrete_sequence= ['#32CD32', '#CF5C36', '#3B429F', '#8D98A7', '#EDADC7'],  # Spotify chart theme
        )
        fig.update_layout(margin=dict(t=50, l=0, r=0, b=0), height=525)

    with col2:
        ''
        ''
        ''
        ''
        ''
        if mode == 'music':
            artist_image_list = []
            df['hours_played'] = round(df['minutes_played'] / 60, 2)
            df = df[df['category'] == 'music'].groupby('artist_name', as_index=False)['hours_played'].sum()
            df = df.sort_values(by='hours_played', ascending=False).head(10).reset_index(drop=True)
            info_artist = pd.read_csv('info_tables/info_artist.csv')

            for idx, artist in enumerate(df["artist_name"], start=1):
                artist_image_list.append(dict(
                    text=f'{artist}',
                    title=f"#{idx}",
                    img=info_artist[info_artist.artist_name == artist].artist_image.values[0]
                ))

            # Create a carousel of artist images
            if artist_image_list:
                carousel(items=artist_image_list,container_height=550)
            else:
                st.warning("No artist images available.")
        elif mode == 'podcast':
            podcast_image_list = []
            df['hours_played'] = round(df['minutes_played'] / 60, 2)
            df = df[df['category'] == 'podcast'].groupby('episode_show_name', as_index=False)['hours_played'].sum()
            df = df.sort_values(by='hours_played', ascending=False).head(10).reset_index(drop=True)
            info_podcast = pd.read_csv('info_tables/info_podcast.csv')

            for idx, podcast in enumerate(df["episode_show_name"], start=1):
                podcast_image_list.append(dict(
                    text=f'',
                    title=f"",
                    img=info_podcast[info_podcast.podcast_name == podcast].podcast_artwork.values[0]
                ))

            if podcast_image_list:
                carousel(items=podcast_image_list,container_height=550)
            else:
                st.warning("No audiobook images available.")

        elif mode == 'audiobook':
            audiobook_image_list = []
            df['hours_played'] = round(df['minutes_played'] / 60, 2)
<<<<<<< HEAD

            # Filter for audiobooks
            df = df[df['category'] == 'audiobook']

            # Aggregate hours played per audiobook
            df_grouped = df.groupby(['audiobook_title', 'audiobook_uri'], as_index=False)['hours_played'].sum()
            

            # Sort and take top 10
            df_grouped = df_grouped.sort_values(by='hours_played', ascending=False).head(10).reset_index(drop=True)
            
            # Load image info and merge
            info_audiobook = pd.read_csv('info_tables/info_audiobook.csv')
            merged_df = pd.merge(df_grouped, info_audiobook[['audiobook_uri', 'audiobook_artwork']], on='audiobook_uri', how='left')
            #st.dataframe(df)
            # Build image list
            for idx, row in merged_df.iterrows():
                audiobook_image_list.append(dict(
                    text='',
                    title='',
                    img=row['audiobook_artwork']
=======
            df = df[df['category'] == 'audiobook'].groupby('audiobook_uri', as_index=False)['hours_played'].sum()
            df = df.sort_values(by='hours_played', ascending=False).head(10).reset_index(drop=True)
            df.rename(columns={'audiobook_uri': 'audiobook_name'}, inplace=True)
            info_audiobook = pd.read_csv('info_tables/info_audiobook.csv')
            df = df.merge(info_audiobook, on='audiobook_uri', how='left')
            st.dataframe(df)

            for idx, audiobook in enumerate(df["audiobook_name"], start=1):
                audiobook_image_list.append(dict(
                    text=f'',
                    title=f"",
                    df_filter = info_audiobook[info_audiobook.audiobook_name == audiobook],

                    img = info_audiobook[info_audiobook.audiobook_name == audiobook].audiobook_artwork.values[0]
>>>>>>> 6637d182
                ))
            

            # Create a carousel of audiobook images
            if audiobook_image_list:
                carousel(items=audiobook_image_list,container_height=550)
            else:
                st.warning("No audiobook images available.")




    ##Ben's Big ol Graphs##
    users[user_selected]['datetime'] = pd.to_datetime(users[user_selected]['datetime'])
    users[user_selected]['year'] = users[user_selected]['datetime'].dt.year

    grouped = users[user_selected].groupby(['year', 'category'])['minutes_played'].sum().reset_index()

    # Convert minutes to hours
    grouped['hours_played'] = grouped['minutes_played'] / 60
    # Heading for the line chart #
    st.markdown("<h1 style='text-align: center;'>Listening Hours by Category</h1>", unsafe_allow_html=True)
    # Line chart using Plotly
    fig = px.line(
        grouped,
        x='year',
        y='hours_played',
        color='category',
        markers=True,
        title='',
        color_discrete_sequence= ['#32CD32', '#CF5C36', '#3B429F', '#8D98A7', '#EDADC7']
    )
    fig.update_layout(
        xaxis_title='Year',
        yaxis_title='Hours Played',
        legend_title='Category',
        margin=dict(l=0, r=0, t=50, b=0)
    )
    # Streamlit display
    st.plotly_chart(fig)


    ## overall stats##
    # Map Title #
    st.markdown("<h1 style='text-align: center;'>Where you listened the most:</h1>", unsafe_allow_html=True)

    df_country = users[user_selected].groupby("country")["minutes_played"].sum().reset_index()
    df_country['country'] = df_country['country'].apply(lambda x: coco.convert(x, to='name_short'))
    df_country['country_iso'] = df_country['country'].apply(lambda x: coco.convert(x, to='ISO3'))
    df_country['hours_played'] = round(df_country['minutes_played'] / 60, 2)

    fig = px.choropleth(df_country, locations="country_iso",
                    color="hours_played", # lifeExp is a column of gapminder
                    hover_name="country", # column to add to hover information
                    range_color=[0, df_country['hours_played'].iloc[0] / df_country['hours_played'].iloc[1]],
                    color_continuous_scale=px.colors.sequential.Inferno_r,  # Use a color scale
    )
    fig.update_layout(geo_bgcolor = "#0d100e", margin=dict(t=50, l=0, r=0, b=0), height=800,)  # Adjust margins)
    fig.update_geos(
        visible=True,  # Hide the borders
        bgcolor="#0d100e",  # Set background color
        showcoastlines=True,
        showland=True,
        showocean=True,
        showcountries=True,
        landcolor="#3D413D",  # Land color
    )
    fig.update_coloraxes(showscale=False)  # Hide the color scale
    st.plotly_chart(fig, use_container_width=True)
    with st.expander("See data"):



        st.dataframe(df_country[df_country['country'] != 'not found'].dropna().sort_values(by='hours_played', ascending=False), use_container_width=True)

# --------------------------- Per Year Page ------------------------- #
elif page == "Per Year":
    # Get current user from session state (NO SELECTBOX)
    # Select user
    user_selected = get_current_user(users)
    user_df = users[user_selected].copy()

    # Extract year from datetime
    user_df['year'] = pd.to_datetime(user_df['datetime']).dt.year

    # Show current user info
    st.info(f"📅 Yearly analysis for: **{user_selected}** (change user on Home page)")

    st.markdown("<h1 style='text-align: center; color: #32CD32;'>Spotify Regifted</h1>", unsafe_allow_html=True)
    st.title("Your Yearly Deep-Dive:")
    st.markdown("This section allows you to analyze Spotify data by year.")


    ## making the buttons##
    users[user_selected]['year'] = pd.to_datetime(users[user_selected]['datetime']).dt.year





    year_list = users[user_selected]['year'].sort_values().unique().tolist()



    # make buttons for category selection
    categories = ['music','podcast']
    if 'audiobook' in user_df['category'].unique():
        categories.append('audiobook')

    c1,c2 = st.columns([3,1],vertical_alignment='center')
    with c1:
        selected_year = st.segmented_control("Year", year_list, selection_mode="single", default=users[user_selected]['year'].max())

    with c2:
        selected_category = st.segmented_control('Category', categories, selection_mode="single", default='music')

    ##filtering the data##
    df_filtered = users[user_selected][users[user_selected]['year'] == selected_year]
    df_filtered['date'] = pd.to_datetime(df_filtered['datetime']).dt.date

    if selected_category == 'music':
        df_grouped = df_filtered.groupby('artist_name', as_index=False)['minutes_played'].sum()
    elif selected_category == 'podcast':
        df_grouped = df_filtered.groupby('episode_show_name', as_index=False)['minutes_played'].sum()
    elif selected_category == 'audiobook':
        df_grouped = df_filtered.groupby(['audiobook_title','audiobook_uri'], as_index=False)['minutes_played'].sum()
    else:
        st.error("Unsupported category selected.")
        st.stop()

    df_grouped = df_grouped.sort_values(by='minutes_played', ascending=False)
    df_grouped['hours_played'] = round(df_grouped['minutes_played'] / 60, 2)
    df_grouped = df_grouped[df_grouped['hours_played'] > 1]

    # make top 10 based on hours played showing image, scorecard for comparison to last year ('first year lsitened to' if first year) and duration listened to

    df_top10 = df_grouped.head(10).reset_index()

    def display_top_5(dataset, category):
        st.markdown("<h2 style='text-align: center;'>Your Top Bands</h2>", unsafe_allow_html=True)
        top5 = dataset.head(5).reset_index(drop=True)

    col1, col2, col3, col4 = st.columns([1, 3, 4.7, 6])

    with col1:
        st.markdown("<h3 style='color: white;'>Rank</h3>", unsafe_allow_html=True)
    with col2:
        #st.markdown("<h3 style='color: white;'>Image</h3>", unsafe_allow_html=True)
        pass
    with col3:
        st.markdown("<h3 style='color: white;'>Name</h3>", unsafe_allow_html=True)
    with col4:
        st.markdown("<h3 style='color: white;'>Hours Played</h3>", unsafe_allow_html=True)

    if selected_category == 'audiobook':
        
        # Merge with audiobook info to get images
        df_audiobook_uri = df_grouped.merge(df_audiobook, on='audiobook_uri', how='left')


    for i, row in df_top10.iterrows():
        col1, col2, col3, col4 = st.columns([1, 3, 4.7, 6], vertical_alignment='center')

        # Determine display name depending on category
        if selected_category == 'music':
            name = row['artist_name']
            try:
                image_url = df_artist[df_artist['artist_name'] == name]['artist_image'].values[0]
            except:
                image_url = 'https://em-content.zobj.net/source/openmoji/413/woman-shrugging_1f937-200d-2640-fe0f.png'
        elif selected_category == 'podcast':
            name = row['episode_show_name']
            image_url = df_podcast[df_podcast['podcast_name'] == name]['podcast_artwork'].values[0]
        elif selected_category == 'audiobook':
            name = row['audiobook_title']
            image_url = df_audiobook_uri[df_audiobook_uri['audiobook_title'] == name]['audiobook_artwork'].values[0]



        with col1:
            st.markdown(
                f"<div style='display: flex; align-items: center; font-size: 52px; color: white;'>"
                f"{i+1}.</div>",
                unsafe_allow_html=True
            )
        with col2:
            st.image(image_url, width=150)
        with col3:
            st.markdown(
                f"<div style='display: flex; align-items: center; font-size: 48px; color: white;'>"
<<<<<<< HEAD
                f"{name}</div>", 

=======
                f"{name}</div>",
>>>>>>> 6637d182
                unsafe_allow_html=True
            )

        with col4:
            if selected_category == 'music':
                hours_played = df_top10.loc[df_top10['artist_name'] == name, 'hours_played'].values[0]
            elif selected_category == 'podcast':
                hours_played = df_top10.loc[df_top10['episode_show_name'] == name, 'hours_played'].values[0]
            elif selected_category == 'audiobook':
<<<<<<< HEAD
                hours_played = df_top10.loc[df_top10['audiobook_title'] == name, 'hours_played'].values[0]
            
=======
                hours_played = df_top10.loc[df_top10['artist_name'] == name, 'hours_played'].values[0]

>>>>>>> 6637d182
            st.markdown(
                f"<div style='display: flex; align-items: center; font-size: 48px; color: white;'>"
                f"<h3 style='margin: 0; color: white;'>{hours_played}</h3>"
                f"</div>",
                unsafe_allow_html=True
            )
        st.markdown("---")  # separator for visual spacing


    with st.expander("See data"):
        if selected_category == 'music':
            st.dataframe(df_grouped[['artist_name','hours_played']].head(100).reset_index(drop=True), use_container_width=True)
            fig_artists = px.bar(
            df_grouped.head(10),
            x="artist_name",
            y="minutes_played",
            labels={"artist_name": "Artist", "minutes_played": "Minutes Played"},
            title=f"{user_selected}'s top 10 artists for {selected_year}:",
            color_discrete_sequence=["#32CD32"])
        elif selected_category == 'podcast':
            st.dataframe(df_grouped[['episode_show_name','hours_played']].head(100).reset_index(drop=True), use_container_width=True)
            fig_artists = px.bar(
            df_grouped.head(10),
            x="episode_show_name",
            y="minutes_played",
            labels={"episode_show_name": "Podcast", "minutes_played": "Minutes Played"},
            title=f"{user_selected}'s top 10 artists for {selected_year}:",
            color_discrete_sequence=["#32CD32"])
        elif selected_category == 'audiobook':
            st.dataframe(df_grouped[['audiobook_title','hours_played']].head(100).reset_index(drop=True), use_container_width=True)
            fig_artists = px.bar(
            df_grouped.head(10),
            x="audiobook_title",
            y="minutes_played",
            labels={"audiobook_name": "Book", "minutes_played": "Minutes Played"},
            title=f"{user_selected}'s top 10 artists for {selected_year}:",
            color_discrete_sequence=["#32CD32"])





    ## top 5 per year breakdowns ##
    ##Split the dataset by category##
    df_music = df_filtered[df_filtered['category'] == 'music']
    df_podcasts = df_filtered[df_filtered['category'] == 'podcast']
    df_audiobook = df_filtered[df_filtered['category'] == 'audiobook']

     ## dropdown to select category ##

    #  categories = ['music', 'podcast', 'audiobook']
    #  selected_category = st.segmented_control("Choose a category to explore", categories, selection_mode="single", default='music')

    if selected_category == "music":
    ## Top 5 artists in music category in horizontal bar graph##
     top_music_tracks = df_music.groupby(['track_name', 'artist_name'])['minutes_played'].sum().reset_index().sort_values(by='minutes_played', ascending=False)
     fig_music = px.bar(top_music_tracks.head(20) ,y="minutes_played", x ="track_name", title=f"Top {len(top_music_tracks.head(20))} Tracks of {selected_year}", color_discrete_sequence=["#32CD32"], hover_data='artist_name', labels={'track_name': 'Track Name', 'artist_name': 'Artist Name', "minutes_played": "Minutes Played"}, text_auto=True)
     fig_music.update_layout(title = {'x': 0.5, 'xanchor': 'center', 'font': {'size': 25}})
     fig_music.update_yaxes(categoryorder='total ascending')
     st.plotly_chart(fig_music, use_container_width=True)

    elif selected_category == "podcast":
     ## Top 5 artists in podcast category in horizontal bar graph##
     top_podcasts = df_podcasts.groupby('episode_show_name')['minutes_played'].sum().reset_index().sort_values(by='minutes_played', ascending=False)
     fig_podcast = px.bar(top_podcasts.head(10) ,x="minutes_played", y ="episode_show_name", title=f"Top {len(top_podcasts.head(10))} Podcast Episodes of {selected_year}", color_discrete_sequence=["#32CD32"], hover_data='episode_show_name', labels={'episode_name': 'Episode Name', 'episode_show_name': 'Podcast Show Name', "minutes_played": "Minutes Played"})
     fig_podcast.update_layout(title = {'x': 0.5, 'xanchor': 'center', 'font': {'size': 25}})
     fig_podcast.update_yaxes(categoryorder='total ascending')
     st.plotly_chart(fig_podcast, use_container_width=True)

    elif selected_category == "audiobook":
     ## Top 5 artists in audiobook category in horizontal bar graph##
     top_audiobooks = df_audiobook.groupby('audiobook_title')['minutes_played'].sum().reset_index().sort_values(by='minutes_played', ascending=False)
     fig_audiobook = px.bar(top_audiobooks.head(10) ,x="minutes_played", y ="audiobook_title", title=f"Top {len(top_audiobooks.head(10))} Audiobooks of {selected_year}", color_discrete_sequence=["#32CD32"], labels={'audiobook_title': 'Audiobook Title', 'minutes_played': 'Minutes Played'})
     fig_audiobook.update_layout(title = {'x': 0.5, 'xanchor': 'center', 'font': {'size': 25}})
     fig_audiobook.update_yaxes(categoryorder='total ascending')
     st.plotly_chart(fig_audiobook, use_container_width=True)


    ##per year stats##
    # Fix: Get the track name properly
   # top_track_idx = users[user_selected][users[user_selected]['year'] == selected_year]['ms_played'].idxmax()
    #top_track_name = users[user_selected].loc[top_track_idx, 'track_name']

   # fig5 = go.Figure(go.Indicator(
   #     mode="gauge+number",
   #     value=len(top_track_name),  # Just show length as example
  #      title={"text": f"Top Track: {top_track_name}"}
   # ))
   # st.plotly_chart(fig5, use_container_width=True)

       # Load user-specific data
    df = users[user_selected]

    # Convert datetime and extract year
    df['datetime'] = pd.to_datetime(df['datetime'])
    df['year'] = df['datetime'].dt.year



    # Map category to correct "title" field
    if selected_category == "music":
        title_field = "artist_name"
    elif selected_category == "podcast":
        title_field = "episode_show_name"
    elif selected_category == "audiobook":
        title_field = "audiobook_title"
    else:
        st.error("Unsupported category selected.")
        st.stop()

    # Filter data
    df_filtered = df[df['category'] == selected_category][['year', title_field, 'minutes_played']].dropna()

    # Get top 10 titles
    top_titles = (
        df_filtered.groupby(title_field)['minutes_played']
        .sum()
        .nlargest(10)
        .index
    )

    # Filter again for just top titles
    df_top10 = df_filtered[df_filtered[title_field].isin(top_titles)]

    # Group for chart
    sunburst_data = df_top10.groupby(['year', title_field])['minutes_played'].sum().reset_index()
    sunburst_data['hours_played'] = sunburst_data['minutes_played'] / 60

    # Sunburst chart: Year → Title
    fig = px.sunburst(
        sunburst_data,
        path=['year', title_field],
        values='hours_played',
        title=f'top 10 in {selected_category} by most listened to (Year → {title_field.replace("_", " ").title()})',
        color='hours_played',
        color_continuous_scale=[
            # '#181E05',  # black
            #'#0F521A',
            '#0c4d1f',
            '#17823A',
            '#1DB954',  # Spotify green
             #'#1ED999',   # neon green
            # '#E1D856',
            "#CEF0B8",
            '#E6F5C7']
    )
    fig.update_layout(
        title_font_size=10,
        title_x=0,  # Center the title
        title_y=0,  # Adjust vertical position
        margin=dict(t=50, l=0, r=0, b=0),
        height=800,  # Adjust margins
    )
    # Show chart
    st.plotly_chart(fig, use_container_width=True)

# ------------------------- Per Artist Page ------------------------- #
elif page == "Per Artist":

    ## page set up
    # Get current user from session state
    user_selected = get_current_user(users)
    st.info(f"🎵 Artist analysis for: **{user_selected}**")
    # project titel
    st.markdown("<h1 style='text-align: center; color: #32CD32;'>Spotify Regifted</h1>", unsafe_allow_html=True)

    ## start content
    # Load user-specific music data, select relevant columns
    df = users[user_selected]
    df_music = df[df["category"] == "music"]
    df_music = df_music[["datetime", "minutes_played", "country", "track_name", "artist_name", "album_name"]]
    # shorten datetime column
    df_music["datetime"] = pd.to_datetime(df_music.datetime).dt.tz_localize(None)
    df_music["date"] = pd.to_datetime(df_music.datetime).dt.date

    # artist and year selection
    col1, col2, col3 = st.columns([2,1,2])

    with col1:
        ##artist selection##
        # list of artists ranked by play time
        artist_list = list(df_music.groupby("artist_name").minutes_played.sum().sort_values(ascending = False).reset_index()["artist_name"])
        # define artist selector
        artist_selected = st.selectbox(
        'Artist:', options=list(df_music.groupby("artist_name").minutes_played.sum().sort_values(ascending = False).reset_index()["artist_name"]), index=0)

    with col2:
        # "year" or "all data" selection
        mode = st.segmented_control("Summary displayed:", ["All Data", "Per Year"], selection_mode="single", default="All Data")

    with col3:
        # year selection and dataframe definition
        if mode == "All Data":
            year_selected = st.segmented_control("Year:", ["All Time"], selection_mode="single", default="All Time")
            df_music= df_music
        else:
            # year_range = list(range(df_music[df_music.artist_name == artist_selected].datetime.dt.year.min(), df_music[df_music.artist_name == artist_selected].datetime.dt.year.max()+1))
            year_list = df_music[df_music.artist_name == artist_selected].datetime.dt.year.sort_values().unique().tolist()
            year_selected = st.segmented_control("Year:", year_list, selection_mode="single", default=df_music[df_music.artist_name == artist_selected].datetime.dt.year.max())
            df_music = df_music[df_music.datetime.dt.year == year_selected]

    # pictures and summary cards 1
    col1, col2, col3 = st.columns(3)

    with col1:
        ### Artist Rank
        year_rank = list(df_music.groupby("artist_name").minutes_played.sum().sort_values(ascending = False).reset_index().artist_name)
        ## box stolen from the internet
        st.markdown(f"<h4>Overall Rank of {year_selected}:</h4>", unsafe_allow_html=True)
        wch_colour_box = (64, 64, 64)
        # wch_colour_box = (255, 255, 255)
        wch_colour_font = (50, 205, 50)
        fontsize = 50
        valign = "left"
        iconname = "fas fa-star"
        i = f"#{year_rank.index(artist_selected)+1}"
        htmlstr = f"""
            <p style='background-color: rgb(
                {wch_colour_box[0]},
                {wch_colour_box[1]},
                {wch_colour_box[2]}, 0.75
            );
            color: rgb(
                {wch_colour_font[0]},
                {wch_colour_font[1]},
                {wch_colour_font[2]}, 0.75
            );
            font-size: {fontsize}px;
            border-radius: 7px;
            padding-top: 30px;
            padding-bottom: 30px;
            line-height:25px;
            display: flex;
            align-items: center;
            justify-content: center;'>
            <i class='{iconname}' style='font-size: 40px; color: #ed203f;'></i>&nbsp;{i}</p>
        """
        st.markdown(htmlstr, unsafe_allow_html=True)

        ### Total minutes listened
        ## box stolen from the internet
        st.markdown("<h4>Minutes Listened:</h4>", unsafe_allow_html=True)
        wch_colour_box = (64, 64, 64)
        # wch_colour_box = (255, 255, 255)
        wch_colour_font = (50, 205, 50)
        fontsize = 40
        valign = "left"
        iconname = "fas fa-star"
        i = f"{int(df_music[df_music.artist_name == artist_selected].minutes_played.sum()):,}"

        htmlstr = f"""
            <p style='background-color: rgb(
                {wch_colour_box[0]},
                {wch_colour_box[1]},
                {wch_colour_box[2]}, 0.75
            );
            color: rgb(
                {wch_colour_font[0]},
                {wch_colour_font[1]},
                {wch_colour_font[2]}, 0.75
            );
            font-size: {fontsize}px;
            border-radius: 7px;
            padding-top: 30px;
            padding-bottom: 30px;
            line-height:25px;
            display: flex;
            align-items: center;
            justify-content: center;'>
            <i class='{iconname}' style='font-size: 40px; color: #ed203f;'></i>&nbsp;{i}</p>
        """
        st.markdown(htmlstr, unsafe_allow_html=True)


    with col2:

        ## artist image
        info_artist = pd.read_csv('info_tables/info_artist.csv')
        image_url = info_artist[info_artist.artist_name == artist_selected].artist_image.values[0]
        st.image(image_url, output_format="auto")


    with col3:
        ## top album image
        info_album = pd.read_csv('info_tables/info_album.csv')
        # placeholder - does not need recalculating once re-organised on page
        top_albums = df_music[df_music.artist_name == artist_selected].groupby("album_name").minutes_played.sum().sort_values(ascending = False).reset_index()


        # get album image - adjusted for variations in album name like "special edition" or "new version"
        try:
            album_image_url = info_album[info_album.album_name == top_albums.album_name[0]]["album_artwork"].values[0]
            st.image(album_image_url, output_format="auto")
        except:
            album_image_url = info_album[info_album.album_name.str.contains(f"{top_albums.album_name[0]}", case = False, na = False)]["album_artwork"].values[0]
            st.image(album_image_url, output_format="auto")





    col1, col2 = st.columns([2,1])

    with col1:
        # get first listening info
        df_first = df_music.groupby("track_name").first().reset_index()
        df_last = df_music.groupby("track_name").last().reset_index()

        ## box stolen from the internet
        st.markdown("<h4>Listening Range:</h4>", unsafe_allow_html=True)
        wch_colour_box = (64, 64, 64)
        # wch_colour_box = (255, 255, 255)
        wch_colour_font = (50, 205, 50)
        fontsize = 38
        valign = "left"
        iconname = "fas fa-star"
        i = f"{df_first[df_first.artist_name == artist_selected].date.min().strftime('%d/%m/%Y')} - {df_last[df_last.artist_name == artist_selected].date.max().strftime('%d/%m/%Y')}"
        htmlstr = f"""
            <p style='background-color: rgb(
                {wch_colour_box[0]},
                {wch_colour_box[1]},
                {wch_colour_box[2]}, 0.75
            );
            color: rgb(
                {wch_colour_font[0]},
                {wch_colour_font[1]},
                {wch_colour_font[2]}, 0.75
            );
            font-size: {fontsize}px;
            border-radius: 7px;
            padding-top: 30px;
            padding-bottom: 30px;
            line-height:25px;
            display: flex;
            align-items: center;
            justify-content: center;'>
            <i class='{iconname}' style='font-size: 40px; color: #ed203f;'></i>&nbsp;{i}</p>
        """
        st.markdown(htmlstr, unsafe_allow_html=True)


    with col2:
        try:
            ## listening streak
            # consecutive listening days
            band_streak = df_music[df_music.artist_name == artist_selected].sort_values("datetime")
            band_streak = band_streak["datetime"].dt.date.drop_duplicates().sort_values().diff().dt.days.fillna(1)
            streak_ids = (band_streak != 1).cumsum()
            max_streak = streak_ids.value_counts().max()
            ## box stolen from the internet
            st.markdown("<h4>Longest Streak:</h4>", unsafe_allow_html=True)
            wch_colour_box = (64, 64, 64)
            # wch_colour_box = (255, 255, 255)
            wch_colour_font = (50, 205, 50)
            fontsize = 38
            valign = "left"
            iconname = "fas fa-star"
            i = f"{max_streak} Days"
            htmlstr = f"""
                <p style='background-color: rgb(
                    {wch_colour_box[0]},
                    {wch_colour_box[1]},
                    {wch_colour_box[2]}, 0.75
                );
                color: rgb(
                    {wch_colour_font[0]},
                    {wch_colour_font[1]},
                    {wch_colour_font[2]}, 0.75
                );
                font-size: {fontsize}px;
                border-radius: 7px;
                padding-top: 30px;
                padding-bottom: 30px;
                line-height:25px;
                display: flex;
                align-items: center;
                justify-content: center;'>
                <i class='{iconname}' style='font-size: 40px; color: #ed203f;'></i>&nbsp;{i}</p>
            """
            st.markdown(htmlstr, unsafe_allow_html=True)
        except:
            pass

    ## top songs graph
    top_songs = df_music[df_music.artist_name == artist_selected].groupby("track_name").minutes_played.sum().sort_values(ascending = False).reset_index()

    fig_top_songs = px.bar(top_songs.head(15) ,x="minutes_played", y = "track_name", title=f"Top songs by {artist_selected} of {year_selected}", color_discrete_sequence=["#32CD32"], text_auto=True)
    fig_top_songs.update_yaxes(categoryorder='total ascending')
    fig_top_songs.update_layout(yaxis_title=None)
    fig_top_songs.update_layout(xaxis_title="Total Minutes")
    st.write(fig_top_songs)


    ## top albums graph
    top_albums = df_music[df_music.artist_name == artist_selected].groupby("album_name").minutes_played.sum().sort_values(ascending = False).reset_index()
    fig_top_albums = px.bar(top_albums.head(5) ,x="minutes_played", y = "album_name", title=f"Top albums by {artist_selected} of {year_selected}", color_discrete_sequence=["#32CD32"], text_auto=True)
    fig_top_albums.update_yaxes(categoryorder='total ascending')
    fig_top_albums.update_layout(yaxis_title=None)
    fig_top_albums.update_layout(xaxis_title="Total Minutes")
    st.write(fig_top_albums)


    if year_selected == "All Time":
        ""
    else:
        ## Create a polar bar chart
        df_polar = df_music[(df_music.artist_name == artist_selected) & (df_music.datetime.dt.year == year_selected)].groupby(df_music.datetime.dt.month).minutes_played.sum().reset_index()
        # fill missing months
        df_polar = pd.merge(pd.Series(range(1,13), name = "datetime"), df_polar, how="outer", on = "datetime").fillna(0)
        #define dict to name numbers as month
        cal = {1:"Jan", 2: "Feb", 3:"Mar", 4:"Apr", 5:"May", 6:"Jun", 7:"Jul", 8:"Aug", 9:"Sep", 10:"Oct", 11:"Nov", 12:"Dec"}
        df_polar["datetime"] = df_polar["datetime"].replace(cal)
        # might need code to fill in missing months to keep the graph a full circle
        fig_polar = px.bar_polar(df_polar, r="minutes_played", theta="datetime", color="minutes_played",
                        color_continuous_scale=["#32CD32", "#006400"],  # Green theme
                            title=f"Listening Trends {year_selected}")
        fig_polar.update_layout(
            title_font_size=20,
            polar=dict(radialaxis=dict(showticklabels=False))
            )
        fig_polar.update_coloraxes(showscale=False)
        st.plotly_chart(fig_polar, use_container_width=True)

        ## calendar plot - maybe empty days need filling?
        df_day = df_music[(df_music.artist_name == artist_selected) & (df_music.datetime.dt.year == year_selected)].groupby("date").minutes_played.sum().reset_index()
        fig_cal = calplot(df_day, x = "date", y = "minutes_played")
        st.plotly_chart(fig_cal, use_container_width=True)

# ------------------------- Per Album Page ------------------------- #
elif page == "Per Album":

    # Get current user from session state
    user_selected = get_current_user(users)
    st.info(f"🎵 Artist analysis for: **{user_selected}**")
    # project titel
    st.markdown("<h1 style='text-align: center; color: #32CD32;'>Spotify Regifted</h1>", unsafe_allow_html=True)

    # Load user-specific data
    df = users[user_selected]# make music df
    df_music = df[df["category"] == "music"]
    df_music = df_music[["datetime", "minutes_played", "country", "track_name", "artist_name", "album_name"]]
    # shorten datetime column
    df_music["datetime"] = pd.to_datetime(df_music.datetime).dt.tz_localize(None)
    df_music["date"] = pd.to_datetime(df_music.datetime).dt.date

    # list of artists ranked by play time
    artist_list = list(df_music.groupby("artist_name").minutes_played.sum().sort_values(ascending = False).reset_index()["artist_name"])

    ##artist selection##

    col1, col2 = st.columns(2)

    with col1:
      album_selected = st.selectbox(
      'Album:', options=list(df_music.groupby("album_name").minutes_played.sum().sort_values(ascending = False).reset_index()["album_name"]), index=0)
      ## first listened to

      # get first listening info
      df_first = df_music.groupby("album_name").first().reset_index()
      df_last = df_music.groupby("album_name").last().reset_index()

      ## box stolen from the internet
      st.markdown("<h4>First Listen:</h4>", unsafe_allow_html=True)
      wch_colour_box = (64, 64, 64)
      # wch_colour_box = (255, 255, 255)
      wch_colour_font = (50, 205, 50)
      fontsize = 38
      valign = "left"
      iconname = "fas fa-star"
      i = df_first[df_first.album_name == album_selected].date.min().strftime('%d/%m/%Y')

      htmlstr = f"""
          <p style='background-color: rgb(
              {wch_colour_box[0]},
              {wch_colour_box[1]},
              {wch_colour_box[2]}, 0.75
          );
          color: rgb(
              {wch_colour_font[0]},
              {wch_colour_font[1]},
              {wch_colour_font[2]}, 0.75
          );
          font-size: {fontsize}px;
          border-radius: 7px;
          padding-top: 40px;
          padding-bottom: 40px;
          line-height:25px;
          display: flex;
          align-items: center;
          justify-content: center;'>
          <i class='{iconname}' style='font-size: 40px; color: #ed203f;'></i>&nbsp;{i}</p>
      """
      st.markdown(htmlstr, unsafe_allow_html=True)

            ## box stolen from the internet
      st.markdown("<h4>Last Listen:</h4>", unsafe_allow_html=True)
      wch_colour_box = (64, 64, 64)
      # wch_colour_box = (255, 255, 255)
      wch_colour_font = (50, 205, 50)
      fontsize = 38
      valign = "left"
      iconname = "fas fa-star"
      i = df_last[df_last.album_name == album_selected].date.max().strftime('%d/%m/%Y')

      htmlstr = f"""
          <p style='background-color: rgb(
              {wch_colour_box[0]},
              {wch_colour_box[1]},
              {wch_colour_box[2]}, 0.75
          );
          color: rgb(
              {wch_colour_font[0]},
              {wch_colour_font[1]},
              {wch_colour_font[2]}, 0.75
          );
          font-size: {fontsize}px;
          border-radius: 7px;
          padding-top: 40px;
          padding-bottom: 40px;
          line-height:25px;
          display: flex;
          align-items: center;
          justify-content: center;'>
          <i class='{iconname}' style='font-size: 40px; color: #ed203f;'></i>&nbsp;{i}</p>
      """
      st.markdown(htmlstr, unsafe_allow_html=True)

      ## listening streak
      # consecutive listening days
      band_streak = df_music[df_music.album_name == album_selected].sort_values("datetime")
      band_streak = band_streak["datetime"].dt.date.drop_duplicates().sort_values().diff().dt.days.fillna(1)
      streak_ids = (band_streak != 1).cumsum()
      max_streak = streak_ids.value_counts().max()


      ## box stolen from the internet
      st.markdown("<h4>Longest Streak:</h4>", unsafe_allow_html=True)
      wch_colour_box = (64, 64, 64)
      # wch_colour_box = (255, 255, 255)
      wch_colour_font = (50, 205, 50)
      fontsize = 38
      valign = "left"
      iconname = "fas fa-star"
      i = f"{max_streak} Days"

      htmlstr = f"""
          <p style='background-color: rgb(
              {wch_colour_box[0]},
              {wch_colour_box[1]},
              {wch_colour_box[2]}, 0.75
          );
          color: rgb(
              {wch_colour_font[0]},
              {wch_colour_font[1]},
              {wch_colour_font[2]}, 0.75
          );
          font-size: {fontsize}px;
          border-radius: 7px;
          padding-top: 40px;
          padding-bottom: 40px;
          line-height:25px;
          display: flex;
          align-items: center;
          justify-content: center;'>
          <i class='{iconname}' style='font-size: 40px; color: #ed203f;'></i>&nbsp;{i}</p>
      """
      st.markdown(htmlstr, unsafe_allow_html=True)

    with col2:
      ### Total minutes listened
      ## box stolen from the internet
      st.markdown("<h4>Minutes Listened:</h4>", unsafe_allow_html=True)
      wch_colour_box = (64, 64, 64)
      # wch_colour_box = (255, 255, 255)
      wch_colour_font = (50, 205, 50)
      fontsize = 40
      valign = "left"
      iconname = "fas fa-star"
      i = f"{int(df_music[df_music.album_name == album_selected].minutes_played.sum()):,}"

      htmlstr = f"""
          <p style='background-color: rgb(
              {wch_colour_box[0]},
              {wch_colour_box[1]},
              {wch_colour_box[2]}, 0.75
          );
          color: rgb(
              {wch_colour_font[0]},
              {wch_colour_font[1]},
              {wch_colour_font[2]}, 0.75
          );
          font-size: {fontsize}px;
          border-radius: 7px;
          padding-top: 40px;
          padding-bottom: 40px;
          line-height:25px;
          display: flex;
          align-items: center;
          justify-content: center;'>
          <i class='{iconname}' style='font-size: 40px; color: #ed203f;'></i>&nbsp;{i}</p>
      """
      st.markdown(htmlstr, unsafe_allow_html=True)

      ## top album image
      info_album = pd.read_csv('info_tables/info_album.csv')
      # placeholder - does not need recalculating once re-organised on page
      top_albums = df_music[df_music.album_name == album_selected].groupby("album_name").minutes_played.sum().sort_values(ascending = False).reset_index()

      album_image_url = info_album[info_album.album_name == top_albums.album_name[0]]["album_artwork"].values[0]
      st.image(album_image_url, output_format="auto")



    # top songs graph

    top_songs = df_music[df_music.album_name == album_selected].groupby("track_name").minutes_played.sum().sort_values(ascending = False).reset_index()
    # top songs title#
    st.markdown(f"<h2 style='text-align: center;'>{album_selected}</h2>", unsafe_allow_html=True)
    fig_top_songs = px.bar(top_songs.head(15) ,x="minutes_played", y = "track_name", color_discrete_sequence=["#32CD32"], text_auto=True)
    fig_top_songs.update_yaxes(categoryorder='total ascending')
    fig_top_songs.update_layout(xaxis_title="Total Minutes", yaxis_title=None)
    st.write(fig_top_songs)

    # top albums graph
    top_albums = df_music[df_music.album_name == album_selected].groupby("album_name").minutes_played.sum().sort_values(ascending = False).reset_index()
    # top albums title#
    st.markdown(f"<h2 style='text-align: center;'>Top Albums of {album_selected}</h2>", unsafe_allow_html=True)
    fig_top_albums = px.bar(top_albums.head(5) ,x="minutes_played", y = "album_name", color_discrete_sequence=["#32CD32"], text_auto=True)
    fig_top_albums.update_yaxes(categoryorder='total ascending')
    fig_top_albums.update_layout(xaxis_title="Total Minutes", yaxis_title=None)
    st.write(fig_top_albums)

    # year selection
    year_range = list(range(df_music[df_music.album_name == album_selected].datetime.dt.year.min(), df_music[df_music.album_name == album_selected].datetime.dt.year.max()+1))
    year_selected = st.segmented_control("Year", year_range, selection_mode="single", default=df_music.datetime.dt.year.max()-1)

    # Create a polar bar chart
    df_polar = df_music[(df_music.album_name == album_selected) & (df_music.datetime.dt.year == year_selected)].groupby(df_music.datetime.dt.month).minutes_played.sum().reset_index()
    #define dict to name numbers as month
    cal = {1:"Jan", 2: "Feb", 3:"Mar", 4:"Apr", 5:"May", 6:"Jun", 7:"Jul", 8:"Aug", 9:"Sep", 10:"Oct", 11:"Nov", 12:"Dec"}
    df_polar["datetime"] = df_polar["datetime"].replace(cal)
    # might need code to fill in missing months to keep the graph a full circle
    fig = px.bar_polar(df_polar, r="minutes_played", theta="datetime", color="minutes_played",
                       color_continuous_scale=["#32CD32", "#006400"],  # Green theme
                        title=" ")

    # calendar plot - maybe empty days need filling?
    df_day = df_music[(df_music.album_name == album_selected) & (df_music.datetime.dt.year == year_selected)].groupby("date").minutes_played.sum().reset_index()
    fig_cal = calplot(df_day, x = "date", y = "minutes_played")
    st.plotly_chart(fig_cal, use_container_width=True)


   # Polar bar chart title#
    st.markdown(f"<h2 style='text-align: center;'>Listening Trends of {album_selected} Over the Year</h2>", unsafe_allow_html=True)
    fig.update_layout(
        title_font_size=20,
        polar=dict(radialaxis=dict(showticklabels=False))
         )
    fig.update_coloraxes(showscale=False)
    st.plotly_chart(fig, use_container_width=True)

    df_line = df_music[(df_music.album_name == album_selected)]
    df_line["month"] = df_line.datetime.dt.month
    df_line["year"] = df_line.datetime.dt.year
    df_line = df_line.groupby(["year", "month"]).minutes_played.sum().reset_index()

    fig_line = px.line(df_line, x = "month", y = "minutes_played", color = "year")
    fig_line.update_layout(xaxis_title="Month", yaxis_title="Minutes Played", legend_title_text="Year")
    st.plotly_chart(fig_line,use_container_width=True)

# ------------------------- Basic-O-Meter Page ------------------------- #
elif page == "Basic-O-Meter":
    # Get current user from session state
    user_selected = get_current_user(users)
    st.info(f"📈 Basic-O-Meter for: **{user_selected}**")

    st.markdown("<h1 style='text-align: center; color: #32CD32;'>Spotify Regifted</h1>", unsafe_allow_html=True)
    st.title("The Basic-O-Meter")
    st.markdown("Let's find out how basic your music taste is!")

# define df as working variable for current user
    df = users[user_selected]

# join info to current user
    df = pd.merge(df,df_info,left_on=["track_name","album_name","artist_name"],right_on=["track_name","album_name","artist_name"],how="left",suffixes=["","_remove"])

# making the sliders
    df['year'] = pd.to_datetime(df['datetime']).dt.year
    min_year, max_year = df['year'].min(), df['year'].max()
    selected_year = st.slider("Select a year", min_year, max_year, value=max_year)  # Defaults to latest year

# Prepare the data
    df_filtered = df[df['year'] == selected_year]
    df_grouped = df_filtered.groupby('artist_name', as_index=False)['ms_played'].sum()
    df_grouped = df_grouped.sort_values(by='ms_played', ascending=False)

# datetime to month
    df['datetime'] = pd.to_datetime(df['datetime'])
    df['year_month'] = df['datetime'].dt.to_period('M').dt.to_timestamp()

# Aggregate
    month_art_pop = df.groupby('year_month')['artist_popularity'].mean().reset_index()
    month_trk_pop = df.groupby('year_month')['track_popularity'].mean().reset_index()


# Scorecards
# Overall average artist popularity metric method 1
    track_pop_overall = round((df.groupby("track_name")["track_popularity"].mean()).mean(),2)

# Overall average artist popularity metric method 2
    art_pop_overall = round((df.groupby("artist_name")["artist_popularity"].mean()).mean(),2)

# Display the scorecards
    st.subheader("Scorecard title here")
    a, b = st.columns(2)
    c, d = st.columns(2)

    a.metric("Average track popularity", value=track_pop_overall, delta="-12", border=True)
    b.metric("Average artist popularity", value=art_pop_overall, delta="-13", border=True)
    c.metric("metric C", value="Farts", delta="5%", border=True)
    d.metric("metric D", "Smell", "-2 inHg", border=True)

# CHART OF POPULISM ACROSS TIME
    st.markdown("<h2 style='text-align: center; color: #32CD32;'>Artist and Track Popularity Over Time</h2>", unsafe_allow_html=True)
    st.subheader(f"Here's a chart tracking {user_selected}'s _basicity_ over time")

# Create figure
    fig = go.Figure()

# Add artist popularity line
    fig.add_trace(go.Scatter(
        x=month_art_pop['year_month'],
        y=month_art_pop['artist_popularity'],
        mode='lines',
        name='Artist Popularity',
        hovertemplate='Month: %{x|%B %Y}<br>Artist Popularity: %{y:.1f}<extra></extra>'
    ))

# Add track popularity line
    fig.add_trace(go.Scatter(
        x=month_trk_pop['year_month'],
        y=month_trk_pop['track_popularity'],
        mode='lines',
        name='Track Popularity',
        hovertemplate='Month: %{x|%B %Y}<br>Track Popularity: %{y:.1f}<extra></extra>'
    ))

# Update layout
    fig.update_layout(
        title='Average Artist and Track Popularity Over Time',
        xaxis_title='Month',
        yaxis_title='Average Popularity',
        colorway=["#32CD32", "#199144"],
        legend=dict(bgcolor='rgba(0,0,0,0)', bordercolor='rgba(0,0,0,0)', font=dict(color='white')),
        hovermode="x",
        hoverlabel=dict(bgcolor="darkgreen", font=dict(color="white")),
        # template='plotly_dark'
    )
    st.plotly_chart(fig, use_container_width=True)

# ------------------------- Sunburst Chart Page ------------------------- #

    df = pd.merge(df, df_info, left_on=["track_name","album_name","artist_name"],
                right_on=["track_name","album_name","artist_name"], how="left", suffixes=["","_remove"])

    # Ensure datetime and extract year
    df['datetime'] = pd.to_datetime(df['datetime'])
    df['year'] = df['datetime'].dt.year

    # Explode genres into separate rows
    df_exploded = df.explode('super_genre').dropna(subset=['super_genre'])
    df_exploded['super_genre'] = df_exploded['super_genre'].astype(str).str.strip()

    # --- FILTER: TOP GENRES & ARTISTS & TRACKS ---

    # Top 5 genres per year
    top_genres = (
        df_exploded.groupby(['year', 'super_genre'], as_index=False)['ms_played']
        .sum()
        .sort_values(['year', 'ms_played'], ascending=[True, False])
        .groupby('year')
        .head(5)
    )

    # Filter to top genres only
    df_filtered = df_exploded.merge(top_genres[['year', 'super_genre']], on=['year', 'super_genre'])

    # Top 5 artists per (year, genre)
    top_artists = (
        df_filtered.groupby(['year', 'super_genre', 'artist_name'], as_index=False)['ms_played']
        .sum()
        .sort_values(['year', 'super_genre', 'ms_played'], ascending=[True, True, False])
        .groupby(['year', 'super_genre'])
        .head(5)
    )

    # Filter to top artists only
    df_filtered_artists = df_filtered.merge(
        top_artists[['year', 'super_genre', 'artist_name']],
        on=['year', 'super_genre', 'artist_name']
    )

    # Top 5 tracks per (year, genre, artist) - Fixed grouping and filtering
    top_tracks = (
        df_filtered_artists.groupby(['year', 'super_genre', 'artist_name', 'track_name'], as_index=False)['ms_played']
        .sum()
        .sort_values(['year', 'super_genre', 'artist_name', 'ms_played'], ascending=[True, True, True, False])
        .groupby(['year', 'super_genre', 'artist_name'])  # Group by year, genre, AND artist
        .head(5)
    )

    # --- BUILD SUNBURST CHART ---

    fig = px.sunburst(
        top_tracks,  # Use top_tracks instead of top_artists
        path=['year', 'super_genre', 'artist_name', 'track_name'],  # Add track_name to path
        values='ms_played',
        color='ms_played',
        color_continuous_scale=[
            '#0F521A',
            '#E6F5C7',
        ],
        title='🎧 Listening History: Year → Genre → Artist → Track (Spotify Style)'
    )

    # Make text more visible on dark background
    fig.update_traces(
        insidetextfont=dict(color='black'),
        hovertemplate='<b>%{label}</b><br>Minutes Played: %{value:.0f}<extra></extra>'
    )

    # Maximize layout size
    fig.update_layout(
        margin=dict(t=50, l=0, r=0, b=0),
        height=800,
        font=dict(color='black')
    )

    st.title("🎶 Spotify-Themed Listening Sunburst")
    st.plotly_chart(fig, use_container_width=True)

    # MOST LISTENED TO HOURS OF THE DAY
    # (Rest of your code remains the same)

    # Convert 'datetime' to datetime type if needed
    df['datetime'] = pd.to_datetime(df['datetime'])

    # Extract hour and year
    df['hour'] = df['datetime'].dt.hour
    df['year'] = df['datetime'].dt.year

    # Get list of available years
    years = sorted(df['year'].unique())

    # Streamlit layout
    st.title("Listening Activity by Hour of Day")

    # Sidebar with radio buttons for year filter
    selected_year = st.radio("Select Year", years)

    # Filter data by selected year
    df_filtered = df[df['year'] == selected_year]

    # Group by hour and sum listening time (convert ms to minutes)
    hourly_data = (
        df_filtered.groupby('hour')['ms_played']
        .sum()
        .reset_index()
    )
    hourly_data['minutes_played'] = hourly_data['ms_played'] / (1000 * 60)

    # Fill in missing hours with zero minutes (if any)
    all_hours = pd.DataFrame({'hour': range(24)})
    hourly_data = all_hours.merge(hourly_data, on='hour', how='left').fillna(0)

    # Plotly bar chart
    fig = px.bar(
        hourly_data,
        x='hour',
        y='minutes_played',
        labels={'hour': 'Hour of Day', 'minutes_played': 'Minutes Listened'},
        title=f"Minutes Listened per Hour in {selected_year}",
        template='plotly_dark'
    )

    fig.update_layout(xaxis=dict(tickmode='linear'))

    # Show chart in Streamlit
    st.plotly_chart(fig, use_container_width=True)

    df = users[user_selected]

# ---------------------FUN Page--------------------- #
elif page == "FUN":
    # Show current user info
    user_selected = get_current_user(users)
    st.info(f"📊 Showing data for: **{user_selected}** (change user on Home page)")
    # project title
    st.markdown("<h1 style='text-align: center; color: #32CD32;'>Spotify Regifted</h1>", unsafe_allow_html=True)

    ## random event generator ##
    df = users[user_selected][users[user_selected]['category'] == 'music']
    df_event['datetime'] = pd.to_datetime(df_event['Datetime'], format='%Y-%m-%d')
    df['date'] = pd.to_datetime(df['datetime'], format='%Y-%m-%d %H:%M:%S UTC').dt.normalize()

    st.markdown("## Random Event Selector")

    if st.button("Pick a Random Event"):
      # Selecting random event
      random_event = df_event.sample(n=1)
      # Extracting event details
      event_date = random_event.iloc[0]['datetime']
      event_year = random_event.iloc[0]['Year']
      event_name = random_event.iloc[0]['Event']
      display_date = event_date.strftime('%d %B %Y')

      # Display the selected event
      st.write(f"**On {display_date}, {event_name}, you listened to:**")

      # Match random event date to user's music listening history
      df_music_event = df[df['date'] == event_date]

      # Display matched music history
      if  len(df_music_event) == 0 :
          st.write("No matching music history found for this date.")
      else:
          st.dataframe(df_music_event[['track_name', 'artist_name', 'album_name', 'minutes_played']].sort_values(by='minutes_played', ascending=False))
    ## end of random event generator ##


# ------------------------- About Us Page ------------------------- #
elif page == "AbOuT uS":

    st.markdown("<h1 style='text-align: center; color: #32CD32;'>Spotify Regifted</h1>", unsafe_allow_html=True)
    st.title("About Us")
    st.markdown("This project is created by Jana Only to analyze Spotify data in a fun way.")
    st.write("Feel free to reach out for any questions or collaborations.")<|MERGE_RESOLUTION|>--- conflicted
+++ resolved
@@ -601,7 +601,7 @@
         elif mode == 'audiobook':
             audiobook_image_list = []
             df['hours_played'] = round(df['minutes_played'] / 60, 2)
-<<<<<<< HEAD
+
 
             # Filter for audiobooks
             df = df[df['category'] == 'audiobook']
@@ -623,22 +623,6 @@
                     text='',
                     title='',
                     img=row['audiobook_artwork']
-=======
-            df = df[df['category'] == 'audiobook'].groupby('audiobook_uri', as_index=False)['hours_played'].sum()
-            df = df.sort_values(by='hours_played', ascending=False).head(10).reset_index(drop=True)
-            df.rename(columns={'audiobook_uri': 'audiobook_name'}, inplace=True)
-            info_audiobook = pd.read_csv('info_tables/info_audiobook.csv')
-            df = df.merge(info_audiobook, on='audiobook_uri', how='left')
-            st.dataframe(df)
-
-            for idx, audiobook in enumerate(df["audiobook_name"], start=1):
-                audiobook_image_list.append(dict(
-                    text=f'',
-                    title=f"",
-                    df_filter = info_audiobook[info_audiobook.audiobook_name == audiobook],
-
-                    img = info_audiobook[info_audiobook.audiobook_name == audiobook].audiobook_artwork.values[0]
->>>>>>> 6637d182
                 ))
             
 
@@ -829,12 +813,10 @@
         with col3:
             st.markdown(
                 f"<div style='display: flex; align-items: center; font-size: 48px; color: white;'>"
-<<<<<<< HEAD
+
                 f"{name}</div>", 
 
-=======
-                f"{name}</div>",
->>>>>>> 6637d182
+
                 unsafe_allow_html=True
             )
 
@@ -844,13 +826,10 @@
             elif selected_category == 'podcast':
                 hours_played = df_top10.loc[df_top10['episode_show_name'] == name, 'hours_played'].values[0]
             elif selected_category == 'audiobook':
-<<<<<<< HEAD
+
                 hours_played = df_top10.loc[df_top10['audiobook_title'] == name, 'hours_played'].values[0]
             
-=======
-                hours_played = df_top10.loc[df_top10['artist_name'] == name, 'hours_played'].values[0]
-
->>>>>>> 6637d182
+
             st.markdown(
                 f"<div style='display: flex; align-items: center; font-size: 48px; color: white;'>"
                 f"<h3 style='margin: 0; color: white;'>{hours_played}</h3>"
