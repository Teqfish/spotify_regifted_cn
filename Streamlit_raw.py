import streamlit as st
import pandas as pd
import plotly.express as px
import plotly.graph_objects as go
from google.cloud import bigquery
import pandas_gbq
import os
import matplotlib.pyplot as plt
import seaborn as sns
import numpy as np
import ast
from PIL import Image
from plotly_calplot import calplot
import country_converter as coco


##Connecting to the Google Cloud BigQuery##

##loading the dataset##

# Music Info
df_track = pd.read_csv('datasets/info_clean/info_track_clean.csv')
df_album = pd.read_csv('datasets/info_clean/info_album_clean.csv')
df_artist = pd.read_csv('datasets/info_clean/info_artist_genre_fix.csv')
df_info = pd.read_csv('datasets/info_clean/trk_alb_art.csv')

# User Megas
df_mega_ben = pd.read_csv('datasets/user_clean/BG_df_mega.csv')
df_mega_tom = pd.read_csv('datasets/user_clean/TW_df_mega.csv')
df_mega_jana = pd.read_csv('datasets/user_clean/JH_df_mega.csv')
df_mega_charlie = pd.read_csv('datasets/user_clean/CN_df_mega.csv')
df_mega_hugh = pd.read_csv('datasets/user_clean/HW_df_mega.csv')
df_mega_josh = pd.read_csv('datasets/user_clean/JQ_df_mega.csv')


## Variables##
users = {"Ben" : df_mega_ben, "Jana": df_mega_jana, "Charlie": df_mega_charlie, "Tom": df_mega_tom, "Hugh": df_mega_hugh, "Josh": df_mega_josh }

##page navigatrion##
st.set_page_config(page_title="Spotify Regifted", page_icon=":musical_note:",layout="wide", initial_sidebar_state="expanded")
st.sidebar.title("Spotify Regifted")
page = st.sidebar.radio("Go to", ["Home", "Overall Review", "Per Year", "Per Artist", "Per Album", "Audio Book", "Podcasts", "Basic-O-Meter", "FUN", "AbOuT uS"])


# Function to create a user selector for the Home page#
def create_user_selector(users, label='User:'):
    """Only for Home page - creates selectbox and updates session state"""
    if 'user_index' not in st.session_state:
        st.session_state.user_index = 0

    user_names = list(users.keys())
    user_index = st.selectbox(
        label,
        options=range(len(user_names)),
        index=st.session_state.user_index,
        format_func=lambda x: user_names[x],
        key='user_index'
    )

# Update session state with selected user name ##
    st.session_state.user_selected = user_names[st.session_state.user_index]

    return user_index, user_names[user_index]

def get_current_user(users):
    """For other pages - gets current user from session state"""
    # Initialize if not exists
    if 'user_index' not in st.session_state:
        st.session_state.user_index = 0
    if 'user_selected' not in st.session_state:
        user_names = list(users.keys())
        st.session_state.user_selected = user_names[0]

    return st.session_state.user_selected



# ------------------------- Home Page ------------------------- #
if page == "Home":
    st.markdown("<h1 style='text-align: center; color: #32CD32;'>Spotify Regifted</h1>", unsafe_allow_html=True)
    st.markdown("<h1 style='text-align: center; '>Your life on Spotify, in review:</h1>", unsafe_allow_html=True)
    st.markdown("<h1 style='text-align: center; font-size: 32px; '>This app analyzes your Spotify data and provides insights into your listening habits. Select a user to get started.</h1>", unsafe_allow_html=True)

    ## fundtion to create user selector ##
    user_index, user_selected = create_user_selector(users, label='User:')

    ## some paragraphs of welcome fluff and dataset parameters ##
    users[user_selected]['datetime'] = pd.to_datetime(users[user_selected]['datetime'])
    users[user_selected]['date'] = users[user_selected]['datetime'].dt.date
    total_listened = (users[user_selected]['minutes_played'].sum() /60)
    date_start = users[user_selected]['datetime'].min().date()
    date_end = users[user_selected]['datetime'].max().date()
    start_day = date_start.strftime("%d %B %Y")
    end_day = date_end.strftime("%d %B %Y")

    st.header(f"Welcome to Spotify Regifted {user_selected}!! This app is designed to analyze your Spotify data and provide insights into your listening habits. You can explore your overall listening patterns, year-by-year breakdowns, artist-specific analyses, and more. You have provided your listening history from {start_day} to {end_day} available for us to look at. That's {total_listened:.2f} hours of your listening for us to dive into! Please select a page from the sidebar to explore your Spotify data.")
    st.markdown("<h1 style='text-align: center; font-size: 10px; '>(All data shared with Spotify Regifted™ is now property of the Spotify Regifted™ team to do with what they please)</h1>", unsafe_allow_html=True)




# --------------------------- Overall Review Page ------------------------- #
elif page == "Overall Review":

    # Get current user from session state (NO SELECTBOX)
    user_selected = get_current_user(users)
    st.markdown("<h1 style='text-align: center; color: #32CD32;'>Spotify Regifted</h1>", unsafe_allow_html=True)
    # Show current user info
    st.info(f"📊 Showing data for: **{user_selected}** (change user on Home page)")

    # Set page title and header
        ## overall stats##


    st.title("")
    st.title("Your all-time stats:")

    col1, col2 = st.columns(2)

    with col1:

        ## box stolen from the internet
        st.markdown("<h4>You listened for:", unsafe_allow_html=True)
        wch_colour_box = (64, 64, 64)
        # wch_colour_box = (255, 255, 255)
        wch_colour_font = (50, 205, 50)
        fontsize = 38
        valign = "left"
        iconname = "fas fa-star"
        i = f'{round((users[user_selected]['minutes_played'].sum()) / 60 / 24,1)}  days'

        htmlstr = f"""
            <p style='background-color: rgb(
                {wch_colour_box[0]},
                {wch_colour_box[1]},
                {wch_colour_box[2]}, 0.75
            );
            color: rgb(
                {wch_colour_font[0]},
                {wch_colour_font[1]},
                {wch_colour_font[2]}, 0.75
            );
            font-size: {fontsize}px;
            border-radius: 7px;
            padding-top: 40px;
            padding-bottom: 40px;
            line-height:25px;
            display: flex;
            align-items: center;
            justify-content: center;'>
            <i class='{iconname}' style='font-size: 40px; color: #ed203f;'></i>&nbsp;{i}</p>
        """
        st.markdown(htmlstr, unsafe_allow_html=True)


        st.markdown("<h4>You listened to:", unsafe_allow_html=True)
        wch_colour_box = (64, 64, 64)
        # wch_colour_box = (255, 255, 255)
        wch_colour_font = (50, 205, 50)
        fontsize = 38
        valign = "left"
        iconname = "fas fa-star"
        i = f'{(users[user_selected]['track_name'].nunique())} tracks'

        htmlstr = f"""
            <p style='background-color: rgb(
                {wch_colour_box[0]},
                {wch_colour_box[1]},
                {wch_colour_box[2]}, 0.75
            );
            color: rgb(
                {wch_colour_font[0]},
                {wch_colour_font[1]},
                {wch_colour_font[2]}, 0.75
            );
            font-size: {fontsize}px;
            border-radius: 7px;
            padding-top: 40px;
            padding-bottom: 40px;
            line-height:25px;
            display: flex;
            align-items: center;
            justify-content: center;'>
            <i class='{iconname}' style='font-size: 40px; color: #ed203f;'></i>&nbsp;{i}</p>
        """
        st.markdown(htmlstr, unsafe_allow_html=True)


        wch_colour_box = (64, 64, 64)
        # wch_colour_box = (255, 255, 255)
        wch_colour_font = (50, 205, 50)
        fontsize = 38
        valign = "left"
        iconname = "fas fa-star"
        i = f'{(users[user_selected]['artist_name'].nunique())} artists'

        htmlstr = f"""
            <p style='background-color: rgb(
                {wch_colour_box[0]},
                {wch_colour_box[1]},
                {wch_colour_box[2]}, 0.75
            );
            color: rgb(
                {wch_colour_font[0]},
                {wch_colour_font[1]},
                {wch_colour_font[2]}, 0.75
            );
            font-size: {fontsize}px;
            border-radius: 7px;
            padding-top: 40px;
            padding-bottom: 40px;
            line-height:25px;
            display: flex;
            align-items: center;
            justify-content: center;'>
            <i class='{iconname}' style='font-size: 40px; color: #ed203f;'></i>&nbsp;{i}</p>
        """
        st.markdown(htmlstr, unsafe_allow_html=True)


    with col2:

        ## Graphs here please###
        minutes_by_type = users[user_selected].groupby("category")["minutes_played"].sum().reset_index()
        minutes_by_type['days_played'] = minutes_by_type['minutes_played'] / 60 / 24
        fig = px.pie(
            minutes_by_type,
            values="days_played",
            names="category",
            #title="Total Minutes Listened by Category",
            color_discrete_sequence= ['#32CD32', '#CF5C36', '#3B429F', '#8D98A7', '#EDADC7'],  # Spotify chart theme
        )
        fig.update_layout(margin=dict(t=50, l=0, r=0, b=0), height=525) 
        st.plotly_chart(fig, use_container_width=True)

    ##Ben's Big ol Graphs##
    users[user_selected]['datetime'] = pd.to_datetime(users[user_selected]['datetime'])
    users[user_selected]['year'] = users[user_selected]['datetime'].dt.year

    grouped = users[user_selected].groupby(['year', 'category'])['minutes_played'].sum().reset_index()

    # Convert minutes to hours
    grouped['hours_played'] = grouped['minutes_played'] / 60

    # Line chart using Plotly
    fig = px.line(
        grouped,
        x='year',
        y='hours_played',
        color='category',
        markers=True,
        title='Total Listening Hours per Year by Category',
        color_discrete_sequence= ['#32CD32', '#CF5C36', '#3B429F', '#8D98A7', '#EDADC7']
    )
    
    # Streamlit display
    st.plotly_chart(fig)

    # Load user-specific data
    df = users[user_selected]

    # Convert datetime and extract year
    df['datetime'] = pd.to_datetime(df['datetime'])
    df['year'] = df['datetime'].dt.year

    # Category selection
    categories = ['music','podcast']
    if 'audiobook' in df['category'].unique():
        categories.append('audiobook')
    selected_category = st.selectbox("Choose a category to explore:", categories)

    # Map category to correct "title" field
    if selected_category == "music":
        title_field = "artist_name"
    elif selected_category == "podcast":
        title_field = "episode_show_name"
    elif selected_category == "audiobook":
        title_field = "audiobook_title"
    else:
        st.error("Unsupported category selected.")
        st.stop()

    # Filter data
    df_filtered = df[df['category'] == selected_category][['year', title_field, 'minutes_played']].dropna()

    # Get top 10 titles
    top_titles = (
        df_filtered.groupby(title_field)['minutes_played']
        .sum()
        .nlargest(10)
        .index
    )

    # Filter again for just top titles
    df_top10 = df_filtered[df_filtered[title_field].isin(top_titles)]

    # Group for chart
    sunburst_data = df_top10.groupby(['year', title_field])['minutes_played'].sum().reset_index()
    sunburst_data['hours_played'] = sunburst_data['minutes_played'] / 60

    # Sunburst chart: Year → Title
    fig = px.sunburst(
        sunburst_data,
        path=['year', title_field],
        values='hours_played',
        title=f'top 10 in {selected_category} by most listened to (Year → {title_field.replace("_", " ").title()})',
        color='hours_played',
        color_continuous_scale=[
            # '#181E05',  # black
            #'#0F521A',
            '#0c4d1f',
            '#17823A',
            '#1DB954',  # Spotify green
             #'#1ED999',   # neon green
            # '#E1D856',
            "#CEF0B8",
            '#E6F5C7']
    )
    fig.update_layout(
        title_font_size=10,
        title_x=0,  # Center the title
        title_y=0,  # Adjust vertical position
        margin=dict(t=50, l=0, r=0, b=0),
        height=800,  # Adjust margins
    )
    # Show chart
    st.plotly_chart(fig, use_container_width=True)

    ## overall stats##

    st.title("Where you listened the most:")

    df_country = users[user_selected].groupby("country")["minutes_played"].sum().reset_index()
    df_country['country'] = df_country['country'].apply(lambda x: coco.convert(x, to='name_short'))
    df_country['country_iso'] = df_country['country'].apply(lambda x: coco.convert(x, to='ISO3'))
    df_country['hours_played'] = round(df_country['minutes_played'] / 60, 2)

    fig = px.choropleth(df_country, locations="country_iso",
                    color="hours_played", # lifeExp is a column of gapminder
                    hover_name="country", # column to add to hover information
                    range_color=[0, df_country['hours_played'].iloc[0] / df_country['hours_played'].iloc[1]],
                    color_continuous_scale=px.colors.sequential.Agsunset,
                    title="Total Listening Hours by Country",
    )
    fig.update_layout(geo_bgcolor = "#0d100e", margin=dict(t=50, l=0, r=0, b=0), height=800)  # Adjust margins)

    st.plotly_chart(fig, use_container_width=True)
    with st.expander("See data"):

        

        st.dataframe(df_country[df_country['country'] != 'not found'].dropna().sort_values(by='hours_played', ascending=False), use_container_width=True)

# --------------------------- Per Year Page ------------------------- #
elif page == "Per Year":
    # Get current user from session state (NO SELECTBOX)
    # Select user
    user_selected = get_current_user(users)
    user_df = users[user_selected].copy()

    # Extract year from datetime
    user_df['year'] = pd.to_datetime(user_df['datetime']).dt.year
    

    # Show current user info
    st.info(f"📅 Yearly analysis for: **{user_selected}** (change user on Home page)")

    st.markdown("<h1 style='text-align: center; color: #32CD32;'>Spotify Regifted</h1>", unsafe_allow_html=True)
    st.title("Spotify Data Analysis by Year")
    st.markdown("This section allows you to analyze Spotify data by year.")


    ## making the buttons##
    users[user_selected]['year'] = pd.to_datetime(users[user_selected]['datetime']).dt.year

    col1, col2, col3 = st.columns([1, 1, 1])
    with col2:
     year_range = list(range(users[user_selected]['year'].min(), users[user_selected]['year'].max()+1))
     selected_year = st.segmented_control("Year", year_range, selection_mode="single", default=users[user_selected]['year'].max()-1)

    ##filtering the data##
    df_filtered = users[user_selected][users[user_selected]['year'] == selected_year]
    df_filtered['date'] = pd.to_datetime(df_filtered['datetime']).dt.date

    df_grouped = df_filtered.groupby('artist_name', as_index=False)['minutes_played'].sum()
    df_grouped = df_grouped.sort_values(by='minutes_played', ascending=False)

    ##per year graph##
    fig_artists = px.bar(
        df_grouped.head(20),
        x="artist_name",
        y="minutes_played",
        labels={"artist_name": "Artist", "minutes_played": "Minutes Played"},
        title=f"{user_selected}'s most listened to artists in {selected_year}",
        color_discrete_sequence=["#32CD32"]
    )
    fig_artists.update_layout(title = {'x': 0.5, 'xanchor': 'center', 'font': {'size': 25}})
    st.plotly_chart(fig_artists, use_container_width=True)

    ## plugging in the heatmap Ty Janna##
    st.markdown("<h1 style='text-align: center; font-size: 26px;'>Listening Heatmap</h1>", unsafe_allow_html=True)
    df_day = df_filtered.groupby("date").minutes_played.sum().reset_index()
    fig_cal = calplot(df_day, x = "date", y = "minutes_played", )
    st.plotly_chart(fig_cal, use_container_width=True)

    ## top 5 per year breakdowns ##
    ##Split the dataset by category##
    df_music = df_filtered[df_filtered['category'] == 'music']
    df_podcast = df_filtered[df_filtered['category'] == 'podcast']
    df_audiobook = df_filtered[df_filtered['category'] == 'audiobook']

     ## dropdown to select category ##
    col1, col2, col3 = st.columns([1, 1, 1]) 
    with col2:
     categories = ['music', 'podcast', 'audiobook']
     selected_category = st.segmented_control("Choose a category to explore", categories, selection_mode="single", default='music')
    
    if selected_category == "music":
    ## Top 5 artists in music category in horizontal bar graph##
     top_music_tracks = df_music.groupby(['track_name', 'artist_name'])['minutes_played'].sum().reset_index().sort_values(by='minutes_played', ascending=False)
     fig_music = px.bar(top_music_tracks.head(5) ,x="minutes_played", y ="track_name", title=f"Top 5 Tracks of {selected_year}", color_discrete_sequence=["#32CD32"], hover_data='artist_name', labels={'track_name': 'Track Name', 'artist_name': 'Artist Name', "minutes_played": "Minutes Played"}, text_auto=True)
     fig_music.update_layout(title = {'x': 0.5, 'xanchor': 'center', 'font': {'size': 25}})
     fig_music.update_yaxes(categoryorder='total ascending')
     st.plotly_chart(fig_music, use_container_width=True)

    elif selected_category == "podcast":
     ## Top 5 artists in podcast category in horizontal bar graph##
     top_podcast_episodes = df_podcast.groupby(['episode_name', 'episode_show_name'])['minutes_played'].sum().reset_index().sort_values(by='minutes_played', ascending=False)
     fig_podcast = px.bar(top_podcast_episodes.head(5) ,x="minutes_played", y ="episode_name", title=f"Top 5 Podcast Episodes of {selected_year}", color_discrete_sequence=["#32CD32"], hover_data='episode_show_name', labels={'episode_name': 'Episode Name', 'episode_show_name': 'Podcast Show Name', "minutes_played": "Minutes Played"})
     fig_podcast.update_layout(title = {'x': 0.5, 'xanchor': 'center', 'font': {'size': 25}})
     fig_podcast.update_yaxes(categoryorder='total ascending')
     st.plotly_chart(fig_podcast, use_container_width=True)

    elif selected_category == "audiobook":
     ## Top 5 artists in audiobook category in horizontal bar graph##
     top_audiobooks = df_audiobook.groupby('audiobook_title')['minutes_played'].sum().reset_index().sort_values(by='minutes_played', ascending=False)
     fig_audiobook = px.bar(top_audiobooks.head(5) ,x="minutes_played", y ="audiobook_title", title=f"Top 5 Audiobooks of {selected_year}", color_discrete_sequence=["#32CD32"], labels={'audiobook_title': 'Audiobook Title', 'minutes_played': 'Minutes Played'})
     fig_audiobook.update_layout(title = {'x': 0.5, 'xanchor': 'center', 'font': {'size': 25}})
     fig_audiobook.update_yaxes(categoryorder='total ascending')
     st.plotly_chart(fig_audiobook, use_container_width=True)


    ##per year stats##
    # Fix: Get the track name properly
   # top_track_idx = users[user_selected][users[user_selected]['year'] == selected_year]['ms_played'].idxmax()
    #top_track_name = users[user_selected].loc[top_track_idx, 'track_name']

   # fig5 = go.Figure(go.Indicator(
   #     mode="gauge+number",
   #     value=len(top_track_name),  # Just show length as example
  #      title={"text": f"Top Track: {top_track_name}"}
   # ))
   # st.plotly_chart(fig5, use_container_width=True)

# ------------------------- Per Artist Page ------------------------- #
elif page == "Per Artist":
    
    ## page set up
    # Get current user from session state
    user_selected = get_current_user(users)
    st.info(f"🎵 Artist analysis for: **{user_selected}**")
    # project titel
    st.markdown("<h1 style='text-align: center; color: #32CD32;'>Spotify Regifted</h1>", unsafe_allow_html=True)

    ## start content
    # Load user-specific music data, select relevant columns
    df = users[user_selected]
    df_music = df[df["category"] == "music"]
    df_music = df_music[["datetime", "minutes_played", "country", "track_name", "artist_name", "album_name"]]
    # shorten datetime column
    df_music["datetime"] = pd.to_datetime(df_music.datetime).dt.tz_localize(None)
    df_music["date"] = pd.to_datetime(df_music.datetime).dt.date

    # artist and year selection
    col1, col2, col3 = st.columns([2,1,2])

    with col1:
        ##artist selection##
        # list of artists ranked by play time
        artist_list = list(df_music.groupby("artist_name").minutes_played.sum().sort_values(ascending = False).reset_index()["artist_name"])
        # define artist selector
        artist_selected = st.selectbox(
        'Artist:', options=list(df_music.groupby("artist_name").minutes_played.sum().sort_values(ascending = False).reset_index()["artist_name"]), index=0)

    with col2:
        # "year" or "all data" selection
        mode = st.segmented_control("Summary displayed:", ["All Data", "Per Year"], selection_mode="single", default="All Data")
        
    with col3:
        # year selection and dataframe definition
        if mode == "All Data":
            year_selected = st.segmented_control("Year:", ["All Time"], selection_mode="single", default="All Time")
            df_music= df_music
        else:
            year_range = list(range(df_music[df_music.artist_name == artist_selected].datetime.dt.year.min(), df_music[df_music.artist_name == artist_selected].datetime.dt.year.max()+1))
            year_selected = st.segmented_control("Year:", year_range, selection_mode="single", default=df_music[df_music.artist_name == artist_selected].datetime.dt.year.max()-1)
            df_music = df_music[df_music.datetime.dt.year == year_selected]

    # pictures and summary cards 1
    col1, col2, col3 = st.columns(3)
    
    with col1:
        ### Artist Rank
        year_rank = list(df_music.groupby("artist_name").minutes_played.sum().sort_values(ascending = False).reset_index().artist_name)
        ## box stolen from the internet
        st.markdown(f"<h4>Overall Rank of {year_selected}:</h4>", unsafe_allow_html=True)
        wch_colour_box = (64, 64, 64)
        # wch_colour_box = (255, 255, 255)
        wch_colour_font = (50, 205, 50)
        fontsize = 50
        valign = "left"
        iconname = "fas fa-star"
        i = f"#{year_rank.index(artist_selected)+1}"
        htmlstr = f"""
            <p style='background-color: rgb(
                {wch_colour_box[0]},
                {wch_colour_box[1]},
                {wch_colour_box[2]}, 0.75
            );
            color: rgb(
                {wch_colour_font[0]},
                {wch_colour_font[1]},
                {wch_colour_font[2]}, 0.75
            );
            font-size: {fontsize}px;
            border-radius: 7px;
            padding-top: 30px;
            padding-bottom: 30px;
            line-height:25px;
            display: flex;
            align-items: center;
            justify-content: center;'>
            <i class='{iconname}' style='font-size: 40px; color: #ed203f;'></i>&nbsp;{i}</p>
        """
        st.markdown(htmlstr, unsafe_allow_html=True)

        ### Total minutes listened
        ## box stolen from the internet
        st.markdown("<h4>Minutes Listened:</h4>", unsafe_allow_html=True)
        wch_colour_box = (64, 64, 64)
        # wch_colour_box = (255, 255, 255)
        wch_colour_font = (50, 205, 50)
        fontsize = 40
        valign = "left"
        iconname = "fas fa-star"
        i = f"{int(df_music[df_music.artist_name == artist_selected].minutes_played.sum()):,}"

        htmlstr = f"""
            <p style='background-color: rgb(
                {wch_colour_box[0]},
                {wch_colour_box[1]},
                {wch_colour_box[2]}, 0.75
            );
            color: rgb(
                {wch_colour_font[0]},
                {wch_colour_font[1]},
                {wch_colour_font[2]}, 0.75
            );
            font-size: {fontsize}px;
            border-radius: 7px;
            padding-top: 30px;
            padding-bottom: 30px;
            line-height:25px;
            display: flex;
            align-items: center;
            justify-content: center;'>
            <i class='{iconname}' style='font-size: 40px; color: #ed203f;'></i>&nbsp;{i}</p>
        """
        st.markdown(htmlstr, unsafe_allow_html=True)

<<<<<<< HEAD
    with col2:
      ### Total minutes listened
      ## box stolen from the internet
      st.markdown("<h4>Minutes Listened:</h4>", unsafe_allow_html=True)
      wch_colour_box = (64, 64, 64)
      # wch_colour_box = (255, 255, 255)
      wch_colour_font = (50, 205, 50)
      fontsize = 40
      valign = "left"
      iconname = "fas fa-star"
      i = f"{int(df_music[df_music.artist_name == artist_selected].minutes_played.sum()):,}"

      htmlstr = f"""
          <p style='background-color: rgb(
              {wch_colour_box[0]},
              {wch_colour_box[1]},
              {wch_colour_box[2]}, 0.75
          );
          color: rgb(
              {wch_colour_font[0]},
              {wch_colour_font[1]},
              {wch_colour_font[2]}, 0.75
          );
          font-size: {fontsize}px;
          border-radius: 7px;
          padding-top: 40px;
          padding-bottom: 40px;
          line-height:25px;
          display: flex;
          align-items: center;
          justify-content: center;'>
          <i class='{iconname}' style='font-size: 40px; color: #ed203f;'></i>&nbsp;{i}</p>
      """
      st.markdown(htmlstr, unsafe_allow_html=True)

      ## artist image
      info_artist = pd.read_csv('info_tables/info_artist.csv')
      image_url = info_artist[info_artist.artist_name == artist_selected].artist_image.values[0]
      st.image(image_url, output_format="auto")
=======
>>>>>>> 9ff0de06

    with col2:

        ## artist image
        info_artist = pd.read_csv('info_tables/info_artist.csv')
        image_url = info_artist[info_artist.artist_name == artist_selected].artist_image.values[0]
        st.image(image_url, output_format="auto")


    with col3:
<<<<<<< HEAD
      ### Artist Rank
      ## box stolen from the internet
      st.markdown("<h4>Overall Rank:</h4>", unsafe_allow_html=True)
      wch_colour_box = (64, 64, 64)
      # wch_colour_box = (255, 255, 255)
      wch_colour_font = (50, 205, 50)
      fontsize = 50
      valign = "left"
      iconname = "fas fa-star"
      i = f"#{artist_list.index(artist_selected)+1}"

      htmlstr = f"""
          <p style='background-color: rgb(
              {wch_colour_box[0]},
              {wch_colour_box[1]},
              {wch_colour_box[2]}, 0.75
          );
          color: rgb(
              {wch_colour_font[0]},
              {wch_colour_font[1]},
              {wch_colour_font[2]}, 0.75
          );
          font-size: {fontsize}px;
          border-radius: 7px;
          padding-top: 40px;
          padding-bottom: 40px;
          line-height:25px;
          display: flex;
          align-items: center;
          justify-content: center;'>
          <i class='{iconname}' style='font-size: 40px; color: #ed203f;'></i>&nbsp;{i}</p>
      """
      st.markdown(htmlstr, unsafe_allow_html=True)

      ## top album image
      info_album = pd.read_csv('info_tables/info_album.csv')
      # placeholder - does not need recalculating once re-organised on page
      top_albums = df_music[df_music.artist_name == artist_selected].groupby("album_name").minutes_played.sum().sort_values(ascending = False).reset_index()

      album_image_url = info_album[info_album.album_name == top_albums.album_name[0]]["album_artwork"].values[0]
      st.image(album_image_url, output_format="auto")


    # top songs graph
=======
        ## top album image
        info_album = pd.read_csv('info_tables/info_album.csv')
        # placeholder - does not need recalculating once re-organised on page
        top_albums = df_music[df_music.artist_name == artist_selected].groupby("album_name").minutes_played.sum().sort_values(ascending = False).reset_index()

        album_image_url = info_album[info_album.album_name == top_albums.album_name[0]]["album_artwork"].values[0]   
        st.image(album_image_url, output_format="auto")




    col1, col2 = st.columns([2,1])

    with col1:
      
        # get first listening info
        df_first = df_music.groupby("track_name").first().reset_index()
        df_last = df_music.groupby("track_name").last().reset_index()

        ## box stolen from the internet
        st.markdown("<h4>Listening Range:</h4>", unsafe_allow_html=True)
        wch_colour_box = (64, 64, 64)
        # wch_colour_box = (255, 255, 255)
        wch_colour_font = (50, 205, 50)
        fontsize = 38
        valign = "left"
        iconname = "fas fa-star"
        i = f"{df_first[df_first.artist_name == artist_selected].date.min().strftime('%d/%m/%Y')} - {df_last[df_last.artist_name == artist_selected].date.max().strftime('%d/%m/%Y')}"
        htmlstr = f"""
            <p style='background-color: rgb(
                {wch_colour_box[0]},
                {wch_colour_box[1]},
                {wch_colour_box[2]}, 0.75
            );
            color: rgb(
                {wch_colour_font[0]},
                {wch_colour_font[1]},
                {wch_colour_font[2]}, 0.75
            );
            font-size: {fontsize}px;
            border-radius: 7px;
            padding-top: 30px;
            padding-bottom: 30px;
            line-height:25px;
            display: flex;
            align-items: center;
            justify-content: center;'>
            <i class='{iconname}' style='font-size: 40px; color: #ed203f;'></i>&nbsp;{i}</p>
        """
        st.markdown(htmlstr, unsafe_allow_html=True)


    with col2:

        ## listening streak
        # consecutive listening days
        band_streak = df_music[df_music.artist_name == artist_selected].sort_values("datetime")
        band_streak = band_streak["datetime"].dt.date.drop_duplicates().sort_values().diff().dt.days.fillna(1)
        streak_ids = (band_streak != 1).cumsum()
        max_streak = streak_ids.value_counts().max()
        ## box stolen from the internet
        st.markdown("<h4>Longest Streak:</h4>", unsafe_allow_html=True)
        wch_colour_box = (64, 64, 64)
        # wch_colour_box = (255, 255, 255)
        wch_colour_font = (50, 205, 50)
        fontsize = 38
        valign = "left"
        iconname = "fas fa-star"
        i = f"{max_streak} Days"
        htmlstr = f"""
            <p style='background-color: rgb(
                {wch_colour_box[0]},
                {wch_colour_box[1]},
                {wch_colour_box[2]}, 0.75
            );
            color: rgb(
                {wch_colour_font[0]},
                {wch_colour_font[1]},
                {wch_colour_font[2]}, 0.75
            );
            font-size: {fontsize}px;
            border-radius: 7px;
            padding-top: 30px;
            padding-bottom: 30px;
            line-height:25px;
            display: flex;
            align-items: center;
            justify-content: center;'>
            <i class='{iconname}' style='font-size: 40px; color: #ed203f;'></i>&nbsp;{i}</p>
        """
        st.markdown(htmlstr, unsafe_allow_html=True)


    ## top songs graph
>>>>>>> 9ff0de06
    top_songs = df_music[df_music.artist_name == artist_selected].groupby("track_name").minutes_played.sum().sort_values(ascending = False).reset_index()

    fig_top_songs = px.bar(top_songs.head(15) ,x="minutes_played", y = "track_name", title=f"Top songs by {artist_selected} of {year_selected}", color_discrete_sequence=["#32CD32"])
    fig_top_songs.update_yaxes(categoryorder='total ascending')
    fig_top_songs.update_layout(yaxis_title=None)
    fig_top_songs.update_layout(xaxis_title="Total Minutes") 
    st.write(fig_top_songs)

    ## top albums graph
    top_albums = df_music[df_music.artist_name == artist_selected].groupby("album_name").minutes_played.sum().sort_values(ascending = False).reset_index()
    fig_top_albums = px.bar(top_albums.head(5) ,x="minutes_played", y = "album_name", title=f"Top albums by {artist_selected} of {year_selected}", color_discrete_sequence=["#32CD32"])
    fig_top_albums.update_yaxes(categoryorder='total ascending')
    fig_top_albums.update_layout(yaxis_title=None)
    fig_top_albums.update_layout(xaxis_title="Total Minutes") 
    st.write(fig_top_albums)

<<<<<<< HEAD
    # year selection
    year_range = list(range(df_music[df_music.artist_name == artist_selected].datetime.dt.year.min(), df_music[df_music.artist_name == artist_selected].datetime.dt.year.max()+1))
    year_selected = st.segmented_control("Year", year_range, selection_mode="single", default=df_music.datetime.dt.year.max()-1)

    # Create a polar bar chart
    df_polar = df_music[(df_music.artist_name == artist_selected) & (df_music.datetime.dt.year == year_selected)].groupby(df_music.datetime.dt.month).minutes_played.sum().reset_index()
    #define dict to name numbers as month
    cal = {1:"Jan", 2: "Feb", 3:"Mar", 4:"Apr", 5:"May", 6:"Jun", 7:"Jul", 8:"Aug", 9:"Sep", 10:"Oct", 11:"Nov", 12:"Dec"}
    df_polar["datetime"] = df_polar["datetime"].replace(cal)
    # might need code to fill in missing months to keep the graph a full circle
    fig = px.bar_polar(df_polar, r="minutes_played", theta="datetime", color="minutes_played",
                       color_continuous_scale=["#32CD32", "#006400"],  # Green theme
                        title="Listening Trends Over the Year")

    # calendar plot - maybe empty days need filling?
    df_day = df_music[(df_music.artist_name == artist_selected) & (df_music.datetime.dt.year == year_selected)].groupby("date").minutes_played.sum().reset_index()
    fig_cal = calplot(df_day, x = "date", y = "minutes_played")
    st.plotly_chart(fig_cal, use_container_width=True)

    fig.update_layout(
        title_font_size=20,
        polar=dict(radialaxis=dict(showticklabels=False))
         )

    st.plotly_chart(fig, use_container_width=True)
=======
    if year_selected == "All Time":
        ""
    else:
        ## Create a polar bar chart
        df_polar = df_music[(df_music.artist_name == artist_selected) & (df_music.datetime.dt.year == year_selected)].groupby(df_music.datetime.dt.month).minutes_played.sum().reset_index()
        #define dict to name numbers as month
        cal = {1:"Jan", 2: "Feb", 3:"Mar", 4:"Apr", 5:"May", 6:"Jun", 7:"Jul", 8:"Aug", 9:"Sep", 10:"Oct", 11:"Nov", 12:"Dec"}
        df_polar["datetime"] = df_polar["datetime"].replace(cal)
        # might need code to fill in missing months to keep the graph a full circle
        fig_polar = px.bar_polar(df_polar, r="minutes_played", theta="datetime", color="minutes_played",
                        color_continuous_scale=["#32CD32", "#006400"],  # Green theme
                            title="Listening Trends Over the Year")
        fig_polar.update_layout(
            title_font_size=20,
            polar=dict(radialaxis=dict(showticklabels=False))
            )
        st.plotly_chart(fig_polar, use_container_width=True)

        ## calendar plot - maybe empty days need filling?
        df_day = df_music[(df_music.artist_name == artist_selected) & (df_music.datetime.dt.year == year_selected)].groupby("date").minutes_played.sum().reset_index()
        fig_cal = calplot(df_day, x = "date", y = "minutes_played")
        st.plotly_chart(fig_cal, use_container_width=True)
>>>>>>> 9ff0de06



# ------------------------- Per Album Page ------------------------- #
elif page == "Per Album":


    # Get current user from session state

    user_selected = get_current_user(users)
    st.info(f"🎵 Artist analysis for: **{user_selected}**")
    # project titel
    st.markdown("<h1 style='text-align: center; color: #32CD32;'>Spotify Regifted</h1>", unsafe_allow_html=True)

#------------------Audio Book Page------------------#
elif page == "Audio Book":
    # Get current user from session state
    user_selected = get_current_user(users)
    st.info(f"🎵 Artist analysis for: **{user_selected}**")
    # project titel
    st.markdown("<h1 style='text-align: center; color: #32CD32;'>Spotify Regifted</h1>", unsafe_allow_html=True) 

# ------------------ Podcast Page ------------------ #
elif page == "Podcasts":
    # Get current user from session state
    user_selected = get_current_user(users)
    st.info(f"🎵 Artist analysis for: **{user_selected}**")
    # project titel
    st.markdown("<h1 style='text-align: center; color: #32CD32;'>Spotify Regifted</h1>", unsafe_allow_html=True)

    # Load user-specific data
    df = users[user_selected]# make music df
    df_music = df[df["category"] == "music"]
    df_music = df_music[["datetime", "minutes_played", "country", "track_name", "artist_name", "album_name"]]
    # shorten datetime column
    df_music["datetime"] = pd.to_datetime(df_music.datetime).dt.tz_localize(None)
    df_music["date"] = pd.to_datetime(df_music.datetime).dt.date

    # list of artists ranked by play time
    artist_list = list(df_music.groupby("artist_name").minutes_played.sum().sort_values(ascending = False).reset_index()["artist_name"])

    ##artist selection##

    col1, col2 = st.columns(2)

    with col1:
      album_selected = st.selectbox(
      'Album:', options=list(df_music.groupby("album_name").minutes_played.sum().sort_values(ascending = False).reset_index()["album_name"]), index=0)
      ## first listened to

      # get first listening info
      df_first = df_music.groupby("album_name").first().reset_index()
      df_last = df_music.groupby("album_name").last().reset_index()

      ## box stolen from the internet
      st.markdown("<h4>First Listen:</h4>", unsafe_allow_html=True)
      wch_colour_box = (64, 64, 64)
      # wch_colour_box = (255, 255, 255)
      wch_colour_font = (50, 205, 50)
      fontsize = 38
      valign = "left"
      iconname = "fas fa-star"
      i = df_first[df_first.album_name == album_selected].date.min().strftime('%d/%m/%Y')

      htmlstr = f"""
          <p style='background-color: rgb(
              {wch_colour_box[0]},
              {wch_colour_box[1]},
              {wch_colour_box[2]}, 0.75
          );
          color: rgb(
              {wch_colour_font[0]},
              {wch_colour_font[1]},
              {wch_colour_font[2]}, 0.75
          );
          font-size: {fontsize}px;
          border-radius: 7px;
          padding-top: 40px;
          padding-bottom: 40px;
          line-height:25px;
          display: flex;
          align-items: center;
          justify-content: center;'>
          <i class='{iconname}' style='font-size: 40px; color: #ed203f;'></i>&nbsp;{i}</p>
      """
      st.markdown(htmlstr, unsafe_allow_html=True)

            ## box stolen from the internet
      st.markdown("<h4>Last Listen:</h4>", unsafe_allow_html=True)
      wch_colour_box = (64, 64, 64)
      # wch_colour_box = (255, 255, 255)
      wch_colour_font = (50, 205, 50)
      fontsize = 38
      valign = "left"
      iconname = "fas fa-star"
      i = df_last[df_last.album_name == album_selected].date.max().strftime('%d/%m/%Y')

      htmlstr = f"""
          <p style='background-color: rgb(
              {wch_colour_box[0]}, 
              {wch_colour_box[1]}, 
              {wch_colour_box[2]}, 0.75
          ); 
          color: rgb(
              {wch_colour_font[0]}, 
              {wch_colour_font[1]}, 
              {wch_colour_font[2]}, 0.75
          ); 
          font-size: {fontsize}px;    
          border-radius: 7px; 
          padding-top: 40px; 
          padding-bottom: 40px; 
          line-height:25px;
          display: flex;
          align-items: center;
          justify-content: center;'>
          <i class='{iconname}' style='font-size: 40px; color: #ed203f;'></i>&nbsp;{i}</p>
      """
      st.markdown(htmlstr, unsafe_allow_html=True)

      ## listening streak
      # consecutive listening days
      band_streak = df_music[df_music.album_name == album_selected].sort_values("datetime")
      band_streak = band_streak["datetime"].dt.date.drop_duplicates().sort_values().diff().dt.days.fillna(1)
      streak_ids = (band_streak != 1).cumsum()
      max_streak = streak_ids.value_counts().max()


      ## box stolen from the internet
      st.markdown("<h4>Longest Streak:</h4>", unsafe_allow_html=True)
      wch_colour_box = (64, 64, 64)
      # wch_colour_box = (255, 255, 255)
      wch_colour_font = (50, 205, 50)
      fontsize = 38
      valign = "left"
      iconname = "fas fa-star"
      i = f"{max_streak} Days"

      htmlstr = f"""
          <p style='background-color: rgb(
              {wch_colour_box[0]},
              {wch_colour_box[1]},
              {wch_colour_box[2]}, 0.75
          );
          color: rgb(
              {wch_colour_font[0]},
              {wch_colour_font[1]},
              {wch_colour_font[2]}, 0.75
          );
          font-size: {fontsize}px;
          border-radius: 7px;
          padding-top: 40px;
          padding-bottom: 40px;
          line-height:25px;
          display: flex;
          align-items: center;
          justify-content: center;'>
          <i class='{iconname}' style='font-size: 40px; color: #ed203f;'></i>&nbsp;{i}</p>
      """
      st.markdown(htmlstr, unsafe_allow_html=True)

    with col2:
      ### Total minutes listened
      ## box stolen from the internet
      st.markdown("<h4>Minutes Listened:</h4>", unsafe_allow_html=True)
      wch_colour_box = (64, 64, 64)
      # wch_colour_box = (255, 255, 255)
      wch_colour_font = (50, 205, 50)
      fontsize = 40
      valign = "left"
      iconname = "fas fa-star"
      i = f"{int(df_music[df_music.album_name == album_selected].minutes_played.sum()):,}"

      htmlstr = f"""
          <p style='background-color: rgb(
              {wch_colour_box[0]},
              {wch_colour_box[1]},
              {wch_colour_box[2]}, 0.75
          );
          color: rgb(
              {wch_colour_font[0]},
              {wch_colour_font[1]},
              {wch_colour_font[2]}, 0.75
          );
          font-size: {fontsize}px;
          border-radius: 7px;
          padding-top: 40px;
          padding-bottom: 40px;
          line-height:25px;
          display: flex;
          align-items: center;
          justify-content: center;'>
          <i class='{iconname}' style='font-size: 40px; color: #ed203f;'></i>&nbsp;{i}</p>
      """
      st.markdown(htmlstr, unsafe_allow_html=True)

      ## top album image
      info_album = pd.read_csv('info_tables/info_album.csv')
      # placeholder - does not need recalculating once re-organised on page
      top_albums = df_music[df_music.album_name == album_selected].groupby("album_name").minutes_played.sum().sort_values(ascending = False).reset_index()

      album_image_url = info_album[info_album.album_name == top_albums.album_name[0]]["album_artwork"].values[0]
      st.image(album_image_url, output_format="auto")



    # top songs graph
    top_songs = df_music[df_music.album_name == album_selected].groupby("track_name").minutes_played.sum().sort_values(ascending = False).reset_index()

    fig_top_songs = px.bar(top_songs.head(15) ,x="minutes_played", y = "track_name", title=f"Top songs by {album_selected}", color_discrete_sequence=["#32CD32"])
    fig_top_songs.update_yaxes(categoryorder='total ascending')
    st.write(fig_top_songs)

    # top albums graph
    top_albums = df_music[df_music.album_name == album_selected].groupby("album_name").minutes_played.sum().sort_values(ascending = False).reset_index()

    fig_top_albums = px.bar(top_albums.head(5) ,x="minutes_played", y = "album_name", title=f"Top albums by {album_selected}", color_discrete_sequence=["#32CD32"])
    fig_top_albums.update_yaxes(categoryorder='total ascending')
    st.write(fig_top_albums)

    # year selection
    year_range = list(range(df_music[df_music.album_name == album_selected].datetime.dt.year.min(), df_music[df_music.album_name == album_selected].datetime.dt.year.max()+1))
    year_selected = st.segmented_control("Year", year_range, selection_mode="single", default=df_music.datetime.dt.year.max()-1)

    # Create a polar bar chart
    df_polar = df_music[(df_music.album_name == album_selected) & (df_music.datetime.dt.year == year_selected)].groupby(df_music.datetime.dt.month).minutes_played.sum().reset_index()
    #define dict to name numbers as month
    cal = {1:"Jan", 2: "Feb", 3:"Mar", 4:"Apr", 5:"May", 6:"Jun", 7:"Jul", 8:"Aug", 9:"Sep", 10:"Oct", 11:"Nov", 12:"Dec"}
    df_polar["datetime"] = df_polar["datetime"].replace(cal)
    # might need code to fill in missing months to keep the graph a full circle
    fig = px.bar_polar(df_polar, r="minutes_played", theta="datetime", color="minutes_played",
                       color_continuous_scale=["#32CD32", "#006400"],  # Green theme
                        title="Listening Trends Over the Year")

    # calendar plot - maybe empty days need filling?
    df_day = df_music[(df_music.album_name == album_selected) & (df_music.datetime.dt.year == year_selected)].groupby("date").minutes_played.sum().reset_index()
    fig_cal = calplot(df_day, x = "date", y = "minutes_played")
    st.plotly_chart(fig_cal, use_container_width=True)

    fig.update_layout(
        title_font_size=20,
        polar=dict(radialaxis=dict(showticklabels=False))
         )

    st.plotly_chart(fig, use_container_width=True)

    df_line = df_music[(df_music.album_name == album_selected)]
    df_line["month"] = df_line.datetime.dt.month
    df_line["year"] = df_line.datetime.dt.year
    df_line = df_line.groupby(["year", "month"]).minutes_played.sum().reset_index()

    fig_line = px.line(df_line, x = "month", y = "minutes_played", color = "year")
    st.plotly_chart(fig_line,use_container_width=True)

# ------------------------- Basic-O-Meter Page ------------------------- #
elif page == "Basic-O-Meter":
    # Get current user from session state
    user_selected = get_current_user(users)
    st.info(f"📈 Basic-O-Meter for: **{user_selected}**")

    st.markdown("<h1 style='text-align: center; color: #32CD32;'>Spotify Regifted</h1>", unsafe_allow_html=True)
    st.title("The Basic-O-Meter")
    st.markdown("Let's find out how basic your music taste is!")

# define df as working variable for current user
    df = users[user_selected]

# join info to current user
    df = pd.merge(df,df_info,left_on=["track_name","album_name","artist_name"],right_on=["track_name","album_name","artist_name"],how="left",suffixes=["","_remove"])

# making the sliders
    df['year'] = pd.to_datetime(df['datetime']).dt.year
    min_year, max_year = df['year'].min(), df['year'].max()
    selected_year = st.slider("Select a year", min_year, max_year, value=max_year)  # Defaults to latest year

# Prepare the data
    df_filtered = df[df['year'] == selected_year]
    df_grouped = df_filtered.groupby('artist_name', as_index=False)['ms_played'].sum()
    df_grouped = df_grouped.sort_values(by='ms_played', ascending=False)

# datetime to month
    df['datetime'] = pd.to_datetime(df['datetime'])
    df['year_month'] = df['datetime'].dt.to_period('M').dt.to_timestamp()

# Aggregate
    month_art_pop = df.groupby('year_month')['artist_popularity'].mean().reset_index()
    month_trk_pop = df.groupby('year_month')['track_popularity'].mean().reset_index()


# Scorecards
# Overall average artist popularity metric method 1
    track_pop_overall = round((df.groupby("track_name")["track_popularity"].mean()).mean(),2)

# Overall average artist popularity metric method 2
    art_pop_overall = round((df.groupby("artist_name")["artist_popularity"].mean()).mean(),2)

# Display the scorecards
    st.subheader("Scorecard title here")
    a, b = st.columns(2)
    c, d = st.columns(2)

    a.metric("Average track popularity", value=track_pop_overall, delta="-12", border=True)
    b.metric("Average artist popularity", value=art_pop_overall, delta="-13", border=True)
    c.metric("metric C", value="Farts", delta="5%", border=True)
    d.metric("metric D", "Smell", "-2 inHg", border=True)

# CHART OF POPULISM ACROSS TIME
    st.markdown("<h2 style='text-align: center; color: #32CD32;'>Artist and Track Popularity Over Time</h2>", unsafe_allow_html=True)
    st.subheader(f"Here's a chart tracking {user_selected}'s _basicity_ over time")

# Create figure
    fig = go.Figure()

# Add artist popularity line
    fig.add_trace(go.Scatter(
        x=month_art_pop['year_month'],
        y=month_art_pop['artist_popularity'],
        mode='lines',
        name='Artist Popularity',
        hovertemplate='Month: %{x|%B %Y}<br>Artist Popularity: %{y:.1f}<extra></extra>'
    ))

# Add track popularity line
    fig.add_trace(go.Scatter(
        x=month_trk_pop['year_month'],
        y=month_trk_pop['track_popularity'],
        mode='lines',
        name='Track Popularity',
        hovertemplate='Month: %{x|%B %Y}<br>Track Popularity: %{y:.1f}<extra></extra>'
    ))

# Update layout
    fig.update_layout(
        title='Average Artist and Track Popularity Over Time',
        xaxis_title='Month',
        yaxis_title='Average Popularity',
        colorway=["#32CD32", "#199144"],
        legend=dict(bgcolor='rgba(0,0,0,0)', bordercolor='rgba(0,0,0,0)', font=dict(color='white')),
        hovermode="x",
        hoverlabel=dict(bgcolor="darkgreen", font=dict(color="white")),
        # template='plotly_dark'
    )
    st.plotly_chart(fig, use_container_width=True)

# ------------------------- Sunburst Chart Page ------------------------- #

    df = pd.merge(df, df_info, left_on=["track_name","album_name","artist_name"],
                right_on=["track_name","album_name","artist_name"], how="left", suffixes=["","_remove"])

    # Ensure datetime and extract year
    df['datetime'] = pd.to_datetime(df['datetime'])
    df['year'] = df['datetime'].dt.year

    # Explode genres into separate rows
    df_exploded = df.explode('super_genre').dropna(subset=['super_genre'])
    df_exploded['super_genre'] = df_exploded['super_genre'].astype(str).str.strip()

    # --- FILTER: TOP GENRES & ARTISTS & TRACKS ---

    # Top 5 genres per year
    top_genres = (
        df_exploded.groupby(['year', 'super_genre'], as_index=False)['ms_played']
        .sum()
        .sort_values(['year', 'ms_played'], ascending=[True, False])
        .groupby('year')
        .head(5)
    )

    # Filter to top genres only
    df_filtered = df_exploded.merge(top_genres[['year', 'super_genre']], on=['year', 'super_genre'])

    # Top 5 artists per (year, genre)
    top_artists = (
        df_filtered.groupby(['year', 'super_genre', 'artist_name'], as_index=False)['ms_played']
        .sum()
        .sort_values(['year', 'super_genre', 'ms_played'], ascending=[True, True, False])
        .groupby(['year', 'super_genre'])
        .head(5)
    )

    # Filter to top artists only
    df_filtered_artists = df_filtered.merge(
        top_artists[['year', 'super_genre', 'artist_name']],
        on=['year', 'super_genre', 'artist_name']
    )

    # Top 5 tracks per (year, genre, artist) - Fixed grouping and filtering
    top_tracks = (
        df_filtered_artists.groupby(['year', 'super_genre', 'artist_name', 'track_name'], as_index=False)['ms_played']
        .sum()
        .sort_values(['year', 'super_genre', 'artist_name', 'ms_played'], ascending=[True, True, True, False])
        .groupby(['year', 'super_genre', 'artist_name'])  # Group by year, genre, AND artist
        .head(5)
    )

    # --- BUILD SUNBURST CHART ---

    fig = px.sunburst(
        top_tracks,  # Use top_tracks instead of top_artists
        path=['year', 'super_genre', 'artist_name', 'track_name'],  # Add track_name to path
        values='ms_played',
        color='ms_played',
        color_continuous_scale=[
            '#0F521A',
            '#E6F5C7',
        ],
        title='🎧 Listening History: Year → Genre → Artist → Track (Spotify Style)'
    )

    # Make text more visible on dark background
    fig.update_traces(
        insidetextfont=dict(color='black'),
        hovertemplate='<b>%{label}</b><br>Minutes Played: %{value:.0f}<extra></extra>'
    )

    # Maximize layout size
    fig.update_layout(
        margin=dict(t=50, l=0, r=0, b=0),
        height=800,
        font=dict(color='black')
    )

    st.title("🎶 Spotify-Themed Listening Sunburst")
    st.plotly_chart(fig, use_container_width=True)

    # MOST LISTENED TO HOURS OF THE DAY
    # (Rest of your code remains the same)

    # Convert 'datetime' to datetime type if needed
    df['datetime'] = pd.to_datetime(df['datetime'])

    # Extract hour and year
    df['hour'] = df['datetime'].dt.hour
    df['year'] = df['datetime'].dt.year

    # Get list of available years
    years = sorted(df['year'].unique())

    # Streamlit layout
    st.title("Listening Activity by Hour of Day")

    # Sidebar with radio buttons for year filter
    selected_year = st.radio("Select Year", years)

    # Filter data by selected year
    df_filtered = df[df['year'] == selected_year]

    # Group by hour and sum listening time (convert ms to minutes)
    hourly_data = (
        df_filtered.groupby('hour')['ms_played']
        .sum()
        .reset_index()
    )
    hourly_data['minutes_played'] = hourly_data['ms_played'] / (1000 * 60)

    # Fill in missing hours with zero minutes (if any)
    all_hours = pd.DataFrame({'hour': range(24)})
    hourly_data = all_hours.merge(hourly_data, on='hour', how='left').fillna(0)

    # Plotly bar chart
    fig = px.bar(
        hourly_data,
        x='hour',
        y='minutes_played',
        labels={'hour': 'Hour of Day', 'minutes_played': 'Minutes Listened'},
        title=f"Minutes Listened per Hour in {selected_year}",
        template='plotly_dark'
    )

    fig.update_layout(xaxis=dict(tickmode='linear'))

    # Show chart in Streamlit
    st.plotly_chart(fig, use_container_width=True)

    df = users[user_selected]

# ---------------------FUN Page--------------------- #
elif page == "FUN":
    # Show current user info
    user_selected = get_current_user(users)
    st.info(f"📊 Showing data for: **{user_selected}** (change user on Home page)")
    # project title
    st.markdown("<h1 style='text-align: center; color: #32CD32;'>Spotify Regifted</h1>", unsafe_allow_html=True)



# ------------------------- About Us Page ------------------------- #
elif page == "AbOuT uS":

    st.markdown("<h1 style='text-align: center; color: #32CD32;'>Spotify Regifted</h1>", unsafe_allow_html=True)
    st.title("About Us")
    st.markdown("This project is created by Jana Only to analyze Spotify data in a fun way.")
    st.write("Feel free to reach out for any questions or collaborations.")<|MERGE_RESOLUTION|>--- conflicted
+++ resolved
@@ -568,18 +568,209 @@
         """
         st.markdown(htmlstr, unsafe_allow_html=True)
 
-<<<<<<< HEAD
+
     with col2:
-      ### Total minutes listened
+
+        ## artist image
+        info_artist = pd.read_csv('info_tables/info_artist.csv')
+        image_url = info_artist[info_artist.artist_name == artist_selected].artist_image.values[0]
+        st.image(image_url, output_format="auto")
+
+
+    with col3:
+        ## top album image
+        info_album = pd.read_csv('info_tables/info_album.csv')
+        # placeholder - does not need recalculating once re-organised on page
+        top_albums = df_music[df_music.artist_name == artist_selected].groupby("album_name").minutes_played.sum().sort_values(ascending = False).reset_index()
+
+        album_image_url = info_album[info_album.album_name == top_albums.album_name[0]]["album_artwork"].values[0]   
+        st.image(album_image_url, output_format="auto")
+
+
+
+
+    col1, col2 = st.columns([2,1])
+
+    with col1:
+        # get first listening info
+        df_first = df_music.groupby("track_name").first().reset_index()
+        df_last = df_music.groupby("track_name").last().reset_index()
+
+        ## box stolen from the internet
+        st.markdown("<h4>Listening Range:</h4>", unsafe_allow_html=True)
+        wch_colour_box = (64, 64, 64)
+        # wch_colour_box = (255, 255, 255)
+        wch_colour_font = (50, 205, 50)
+        fontsize = 38
+        valign = "left"
+        iconname = "fas fa-star"
+        i = f"{df_first[df_first.artist_name == artist_selected].date.min().strftime('%d/%m/%Y')} - {df_last[df_last.artist_name == artist_selected].date.max().strftime('%d/%m/%Y')}"
+        htmlstr = f"""
+            <p style='background-color: rgb(
+                {wch_colour_box[0]},
+                {wch_colour_box[1]},
+                {wch_colour_box[2]}, 0.75
+            );
+            color: rgb(
+                {wch_colour_font[0]},
+                {wch_colour_font[1]},
+                {wch_colour_font[2]}, 0.75
+            );
+            font-size: {fontsize}px;
+            border-radius: 7px;
+            padding-top: 30px;
+            padding-bottom: 30px;
+            line-height:25px;
+            display: flex;
+            align-items: center;
+            justify-content: center;'>
+            <i class='{iconname}' style='font-size: 40px; color: #ed203f;'></i>&nbsp;{i}</p>
+        """
+        st.markdown(htmlstr, unsafe_allow_html=True)
+
+
+    with col2:
+
+        ## listening streak
+        # consecutive listening days
+        band_streak = df_music[df_music.artist_name == artist_selected].sort_values("datetime")
+        band_streak = band_streak["datetime"].dt.date.drop_duplicates().sort_values().diff().dt.days.fillna(1)
+        streak_ids = (band_streak != 1).cumsum()
+        max_streak = streak_ids.value_counts().max()
+        ## box stolen from the internet
+        st.markdown("<h4>Longest Streak:</h4>", unsafe_allow_html=True)
+        wch_colour_box = (64, 64, 64)
+        # wch_colour_box = (255, 255, 255)
+        wch_colour_font = (50, 205, 50)
+        fontsize = 38
+        valign = "left"
+        iconname = "fas fa-star"
+        i = f"{max_streak} Days"
+        htmlstr = f"""
+            <p style='background-color: rgb(
+                {wch_colour_box[0]},
+                {wch_colour_box[1]},
+                {wch_colour_box[2]}, 0.75
+            );
+            color: rgb(
+                {wch_colour_font[0]},
+                {wch_colour_font[1]},
+                {wch_colour_font[2]}, 0.75
+            );
+            font-size: {fontsize}px;
+            border-radius: 7px;
+            padding-top: 30px;
+            padding-bottom: 30px;
+            line-height:25px;
+            display: flex;
+            align-items: center;
+            justify-content: center;'>
+            <i class='{iconname}' style='font-size: 40px; color: #ed203f;'></i>&nbsp;{i}</p>
+        """
+        st.markdown(htmlstr, unsafe_allow_html=True)
+
+
+    ## top songs graph
+    top_songs = df_music[df_music.artist_name == artist_selected].groupby("track_name").minutes_played.sum().sort_values(ascending = False).reset_index()
+
+    fig_top_songs = px.bar(top_songs.head(15) ,x="minutes_played", y = "track_name", title=f"Top songs by {artist_selected} of {year_selected}", color_discrete_sequence=["#32CD32"])
+    fig_top_songs.update_yaxes(categoryorder='total ascending')
+    fig_top_songs.update_layout(yaxis_title=None)
+    fig_top_songs.update_layout(xaxis_title="Total Minutes") 
+    st.write(fig_top_songs)
+
+    ## top albums graph
+    top_albums = df_music[df_music.artist_name == artist_selected].groupby("album_name").minutes_played.sum().sort_values(ascending = False).reset_index()
+    fig_top_albums = px.bar(top_albums.head(5) ,x="minutes_played", y = "album_name", title=f"Top albums by {artist_selected} of {year_selected}", color_discrete_sequence=["#32CD32"])
+    fig_top_albums.update_yaxes(categoryorder='total ascending')
+    fig_top_albums.update_layout(yaxis_title=None)
+    fig_top_albums.update_layout(xaxis_title="Total Minutes") 
+    st.write(fig_top_albums)
+
+
+    if year_selected == "All Time":
+        ""
+    else:
+        ## Create a polar bar chart
+        df_polar = df_music[(df_music.artist_name == artist_selected) & (df_music.datetime.dt.year == year_selected)].groupby(df_music.datetime.dt.month).minutes_played.sum().reset_index()
+        #define dict to name numbers as month
+        cal = {1:"Jan", 2: "Feb", 3:"Mar", 4:"Apr", 5:"May", 6:"Jun", 7:"Jul", 8:"Aug", 9:"Sep", 10:"Oct", 11:"Nov", 12:"Dec"}
+        df_polar["datetime"] = df_polar["datetime"].replace(cal)
+        # might need code to fill in missing months to keep the graph a full circle
+        fig_polar = px.bar_polar(df_polar, r="minutes_played", theta="datetime", color="minutes_played",
+                        color_continuous_scale=["#32CD32", "#006400"],  # Green theme
+                            title="Listening Trends Over the Year")
+        fig_polar.update_layout(
+            title_font_size=20,
+            polar=dict(radialaxis=dict(showticklabels=False))
+            )
+        st.plotly_chart(fig_polar, use_container_width=True)
+
+        ## calendar plot - maybe empty days need filling?
+        df_day = df_music[(df_music.artist_name == artist_selected) & (df_music.datetime.dt.year == year_selected)].groupby("date").minutes_played.sum().reset_index()
+        fig_cal = calplot(df_day, x = "date", y = "minutes_played")
+        st.plotly_chart(fig_cal, use_container_width=True)
+
+# ------------------------- Per Album Page ------------------------- #
+elif page == "Per Album":
+
+
+    # Get current user from session state
+
+    user_selected = get_current_user(users)
+    st.info(f"🎵 Artist analysis for: **{user_selected}**")
+    # project titel
+    st.markdown("<h1 style='text-align: center; color: #32CD32;'>Spotify Regifted</h1>", unsafe_allow_html=True)
+
+#------------------Audio Book Page------------------#
+elif page == "Audio Book":
+    # Get current user from session state
+    user_selected = get_current_user(users)
+    st.info(f"🎵 Artist analysis for: **{user_selected}**")
+    # project titel
+    st.markdown("<h1 style='text-align: center; color: #32CD32;'>Spotify Regifted</h1>", unsafe_allow_html=True) 
+
+# ------------------ Podcast Page ------------------ #
+elif page == "Podcasts":
+    # Get current user from session state
+    user_selected = get_current_user(users)
+    st.info(f"🎵 Artist analysis for: **{user_selected}**")
+    # project titel
+    st.markdown("<h1 style='text-align: center; color: #32CD32;'>Spotify Regifted</h1>", unsafe_allow_html=True)
+
+    # Load user-specific data
+    df = users[user_selected]# make music df
+    df_music = df[df["category"] == "music"]
+    df_music = df_music[["datetime", "minutes_played", "country", "track_name", "artist_name", "album_name"]]
+    # shorten datetime column
+    df_music["datetime"] = pd.to_datetime(df_music.datetime).dt.tz_localize(None)
+    df_music["date"] = pd.to_datetime(df_music.datetime).dt.date
+
+    # list of artists ranked by play time
+    artist_list = list(df_music.groupby("artist_name").minutes_played.sum().sort_values(ascending = False).reset_index()["artist_name"])
+
+    ##artist selection##
+
+    col1, col2 = st.columns(2)
+
+    with col1:
+      album_selected = st.selectbox(
+      'Album:', options=list(df_music.groupby("album_name").minutes_played.sum().sort_values(ascending = False).reset_index()["album_name"]), index=0)
+      ## first listened to
+
+      # get first listening info
+      df_first = df_music.groupby("album_name").first().reset_index()
+      df_last = df_music.groupby("album_name").last().reset_index()
+
       ## box stolen from the internet
-      st.markdown("<h4>Minutes Listened:</h4>", unsafe_allow_html=True)
+      st.markdown("<h4>First Listen:</h4>", unsafe_allow_html=True)
       wch_colour_box = (64, 64, 64)
       # wch_colour_box = (255, 255, 255)
       wch_colour_font = (50, 205, 50)
-      fontsize = 40
+      fontsize = 38
       valign = "left"
       iconname = "fas fa-star"
-      i = f"{int(df_music[df_music.artist_name == artist_selected].minutes_played.sum()):,}"
+      i = df_first[df_first.album_name == album_selected].date.min().strftime('%d/%m/%Y')
 
       htmlstr = f"""
           <p style='background-color: rgb(
@@ -604,33 +795,56 @@
       """
       st.markdown(htmlstr, unsafe_allow_html=True)
 
-      ## artist image
-      info_artist = pd.read_csv('info_tables/info_artist.csv')
-      image_url = info_artist[info_artist.artist_name == artist_selected].artist_image.values[0]
-      st.image(image_url, output_format="auto")
-=======
->>>>>>> 9ff0de06
-
-    with col2:
-
-        ## artist image
-        info_artist = pd.read_csv('info_tables/info_artist.csv')
-        image_url = info_artist[info_artist.artist_name == artist_selected].artist_image.values[0]
-        st.image(image_url, output_format="auto")
-
-
-    with col3:
-<<<<<<< HEAD
-      ### Artist Rank
-      ## box stolen from the internet
-      st.markdown("<h4>Overall Rank:</h4>", unsafe_allow_html=True)
+            ## box stolen from the internet
+      st.markdown("<h4>Last Listen:</h4>", unsafe_allow_html=True)
       wch_colour_box = (64, 64, 64)
       # wch_colour_box = (255, 255, 255)
       wch_colour_font = (50, 205, 50)
-      fontsize = 50
+      fontsize = 38
       valign = "left"
       iconname = "fas fa-star"
-      i = f"#{artist_list.index(artist_selected)+1}"
+      i = df_last[df_last.album_name == album_selected].date.max().strftime('%d/%m/%Y')
+
+      htmlstr = f"""
+          <p style='background-color: rgb(
+              {wch_colour_box[0]}, 
+              {wch_colour_box[1]}, 
+              {wch_colour_box[2]}, 0.75
+          ); 
+          color: rgb(
+              {wch_colour_font[0]}, 
+              {wch_colour_font[1]}, 
+              {wch_colour_font[2]}, 0.75
+          ); 
+          font-size: {fontsize}px;    
+          border-radius: 7px; 
+          padding-top: 40px; 
+          padding-bottom: 40px; 
+          line-height:25px;
+          display: flex;
+          align-items: center;
+          justify-content: center;'>
+          <i class='{iconname}' style='font-size: 40px; color: #ed203f;'></i>&nbsp;{i}</p>
+      """
+      st.markdown(htmlstr, unsafe_allow_html=True)
+
+      ## listening streak
+      # consecutive listening days
+      band_streak = df_music[df_music.album_name == album_selected].sort_values("datetime")
+      band_streak = band_streak["datetime"].dt.date.drop_duplicates().sort_values().diff().dt.days.fillna(1)
+      streak_ids = (band_streak != 1).cumsum()
+      max_streak = streak_ids.value_counts().max()
+
+
+      ## box stolen from the internet
+      st.markdown("<h4>Longest Streak:</h4>", unsafe_allow_html=True)
+      wch_colour_box = (64, 64, 64)
+      # wch_colour_box = (255, 255, 255)
+      wch_colour_font = (50, 205, 50)
+      fontsize = 38
+      valign = "left"
+      iconname = "fas fa-star"
+      i = f"{max_streak} Days"
 
       htmlstr = f"""
           <p style='background-color: rgb(
@@ -655,241 +869,17 @@
       """
       st.markdown(htmlstr, unsafe_allow_html=True)
 
-      ## top album image
-      info_album = pd.read_csv('info_tables/info_album.csv')
-      # placeholder - does not need recalculating once re-organised on page
-      top_albums = df_music[df_music.artist_name == artist_selected].groupby("album_name").minutes_played.sum().sort_values(ascending = False).reset_index()
-
-      album_image_url = info_album[info_album.album_name == top_albums.album_name[0]]["album_artwork"].values[0]
-      st.image(album_image_url, output_format="auto")
-
-
-    # top songs graph
-=======
-        ## top album image
-        info_album = pd.read_csv('info_tables/info_album.csv')
-        # placeholder - does not need recalculating once re-organised on page
-        top_albums = df_music[df_music.artist_name == artist_selected].groupby("album_name").minutes_played.sum().sort_values(ascending = False).reset_index()
-
-        album_image_url = info_album[info_album.album_name == top_albums.album_name[0]]["album_artwork"].values[0]   
-        st.image(album_image_url, output_format="auto")
-
-
-
-
-    col1, col2 = st.columns([2,1])
-
-    with col1:
-      
-        # get first listening info
-        df_first = df_music.groupby("track_name").first().reset_index()
-        df_last = df_music.groupby("track_name").last().reset_index()
-
-        ## box stolen from the internet
-        st.markdown("<h4>Listening Range:</h4>", unsafe_allow_html=True)
-        wch_colour_box = (64, 64, 64)
-        # wch_colour_box = (255, 255, 255)
-        wch_colour_font = (50, 205, 50)
-        fontsize = 38
-        valign = "left"
-        iconname = "fas fa-star"
-        i = f"{df_first[df_first.artist_name == artist_selected].date.min().strftime('%d/%m/%Y')} - {df_last[df_last.artist_name == artist_selected].date.max().strftime('%d/%m/%Y')}"
-        htmlstr = f"""
-            <p style='background-color: rgb(
-                {wch_colour_box[0]},
-                {wch_colour_box[1]},
-                {wch_colour_box[2]}, 0.75
-            );
-            color: rgb(
-                {wch_colour_font[0]},
-                {wch_colour_font[1]},
-                {wch_colour_font[2]}, 0.75
-            );
-            font-size: {fontsize}px;
-            border-radius: 7px;
-            padding-top: 30px;
-            padding-bottom: 30px;
-            line-height:25px;
-            display: flex;
-            align-items: center;
-            justify-content: center;'>
-            <i class='{iconname}' style='font-size: 40px; color: #ed203f;'></i>&nbsp;{i}</p>
-        """
-        st.markdown(htmlstr, unsafe_allow_html=True)
-
-
     with col2:
-
-        ## listening streak
-        # consecutive listening days
-        band_streak = df_music[df_music.artist_name == artist_selected].sort_values("datetime")
-        band_streak = band_streak["datetime"].dt.date.drop_duplicates().sort_values().diff().dt.days.fillna(1)
-        streak_ids = (band_streak != 1).cumsum()
-        max_streak = streak_ids.value_counts().max()
-        ## box stolen from the internet
-        st.markdown("<h4>Longest Streak:</h4>", unsafe_allow_html=True)
-        wch_colour_box = (64, 64, 64)
-        # wch_colour_box = (255, 255, 255)
-        wch_colour_font = (50, 205, 50)
-        fontsize = 38
-        valign = "left"
-        iconname = "fas fa-star"
-        i = f"{max_streak} Days"
-        htmlstr = f"""
-            <p style='background-color: rgb(
-                {wch_colour_box[0]},
-                {wch_colour_box[1]},
-                {wch_colour_box[2]}, 0.75
-            );
-            color: rgb(
-                {wch_colour_font[0]},
-                {wch_colour_font[1]},
-                {wch_colour_font[2]}, 0.75
-            );
-            font-size: {fontsize}px;
-            border-radius: 7px;
-            padding-top: 30px;
-            padding-bottom: 30px;
-            line-height:25px;
-            display: flex;
-            align-items: center;
-            justify-content: center;'>
-            <i class='{iconname}' style='font-size: 40px; color: #ed203f;'></i>&nbsp;{i}</p>
-        """
-        st.markdown(htmlstr, unsafe_allow_html=True)
-
-
-    ## top songs graph
->>>>>>> 9ff0de06
-    top_songs = df_music[df_music.artist_name == artist_selected].groupby("track_name").minutes_played.sum().sort_values(ascending = False).reset_index()
-
-    fig_top_songs = px.bar(top_songs.head(15) ,x="minutes_played", y = "track_name", title=f"Top songs by {artist_selected} of {year_selected}", color_discrete_sequence=["#32CD32"])
-    fig_top_songs.update_yaxes(categoryorder='total ascending')
-    fig_top_songs.update_layout(yaxis_title=None)
-    fig_top_songs.update_layout(xaxis_title="Total Minutes") 
-    st.write(fig_top_songs)
-
-    ## top albums graph
-    top_albums = df_music[df_music.artist_name == artist_selected].groupby("album_name").minutes_played.sum().sort_values(ascending = False).reset_index()
-    fig_top_albums = px.bar(top_albums.head(5) ,x="minutes_played", y = "album_name", title=f"Top albums by {artist_selected} of {year_selected}", color_discrete_sequence=["#32CD32"])
-    fig_top_albums.update_yaxes(categoryorder='total ascending')
-    fig_top_albums.update_layout(yaxis_title=None)
-    fig_top_albums.update_layout(xaxis_title="Total Minutes") 
-    st.write(fig_top_albums)
-
-<<<<<<< HEAD
-    # year selection
-    year_range = list(range(df_music[df_music.artist_name == artist_selected].datetime.dt.year.min(), df_music[df_music.artist_name == artist_selected].datetime.dt.year.max()+1))
-    year_selected = st.segmented_control("Year", year_range, selection_mode="single", default=df_music.datetime.dt.year.max()-1)
-
-    # Create a polar bar chart
-    df_polar = df_music[(df_music.artist_name == artist_selected) & (df_music.datetime.dt.year == year_selected)].groupby(df_music.datetime.dt.month).minutes_played.sum().reset_index()
-    #define dict to name numbers as month
-    cal = {1:"Jan", 2: "Feb", 3:"Mar", 4:"Apr", 5:"May", 6:"Jun", 7:"Jul", 8:"Aug", 9:"Sep", 10:"Oct", 11:"Nov", 12:"Dec"}
-    df_polar["datetime"] = df_polar["datetime"].replace(cal)
-    # might need code to fill in missing months to keep the graph a full circle
-    fig = px.bar_polar(df_polar, r="minutes_played", theta="datetime", color="minutes_played",
-                       color_continuous_scale=["#32CD32", "#006400"],  # Green theme
-                        title="Listening Trends Over the Year")
-
-    # calendar plot - maybe empty days need filling?
-    df_day = df_music[(df_music.artist_name == artist_selected) & (df_music.datetime.dt.year == year_selected)].groupby("date").minutes_played.sum().reset_index()
-    fig_cal = calplot(df_day, x = "date", y = "minutes_played")
-    st.plotly_chart(fig_cal, use_container_width=True)
-
-    fig.update_layout(
-        title_font_size=20,
-        polar=dict(radialaxis=dict(showticklabels=False))
-         )
-
-    st.plotly_chart(fig, use_container_width=True)
-=======
-    if year_selected == "All Time":
-        ""
-    else:
-        ## Create a polar bar chart
-        df_polar = df_music[(df_music.artist_name == artist_selected) & (df_music.datetime.dt.year == year_selected)].groupby(df_music.datetime.dt.month).minutes_played.sum().reset_index()
-        #define dict to name numbers as month
-        cal = {1:"Jan", 2: "Feb", 3:"Mar", 4:"Apr", 5:"May", 6:"Jun", 7:"Jul", 8:"Aug", 9:"Sep", 10:"Oct", 11:"Nov", 12:"Dec"}
-        df_polar["datetime"] = df_polar["datetime"].replace(cal)
-        # might need code to fill in missing months to keep the graph a full circle
-        fig_polar = px.bar_polar(df_polar, r="minutes_played", theta="datetime", color="minutes_played",
-                        color_continuous_scale=["#32CD32", "#006400"],  # Green theme
-                            title="Listening Trends Over the Year")
-        fig_polar.update_layout(
-            title_font_size=20,
-            polar=dict(radialaxis=dict(showticklabels=False))
-            )
-        st.plotly_chart(fig_polar, use_container_width=True)
-
-        ## calendar plot - maybe empty days need filling?
-        df_day = df_music[(df_music.artist_name == artist_selected) & (df_music.datetime.dt.year == year_selected)].groupby("date").minutes_played.sum().reset_index()
-        fig_cal = calplot(df_day, x = "date", y = "minutes_played")
-        st.plotly_chart(fig_cal, use_container_width=True)
->>>>>>> 9ff0de06
-
-
-
-# ------------------------- Per Album Page ------------------------- #
-elif page == "Per Album":
-
-
-    # Get current user from session state
-
-    user_selected = get_current_user(users)
-    st.info(f"🎵 Artist analysis for: **{user_selected}**")
-    # project titel
-    st.markdown("<h1 style='text-align: center; color: #32CD32;'>Spotify Regifted</h1>", unsafe_allow_html=True)
-
-#------------------Audio Book Page------------------#
-elif page == "Audio Book":
-    # Get current user from session state
-    user_selected = get_current_user(users)
-    st.info(f"🎵 Artist analysis for: **{user_selected}**")
-    # project titel
-    st.markdown("<h1 style='text-align: center; color: #32CD32;'>Spotify Regifted</h1>", unsafe_allow_html=True) 
-
-# ------------------ Podcast Page ------------------ #
-elif page == "Podcasts":
-    # Get current user from session state
-    user_selected = get_current_user(users)
-    st.info(f"🎵 Artist analysis for: **{user_selected}**")
-    # project titel
-    st.markdown("<h1 style='text-align: center; color: #32CD32;'>Spotify Regifted</h1>", unsafe_allow_html=True)
-
-    # Load user-specific data
-    df = users[user_selected]# make music df
-    df_music = df[df["category"] == "music"]
-    df_music = df_music[["datetime", "minutes_played", "country", "track_name", "artist_name", "album_name"]]
-    # shorten datetime column
-    df_music["datetime"] = pd.to_datetime(df_music.datetime).dt.tz_localize(None)
-    df_music["date"] = pd.to_datetime(df_music.datetime).dt.date
-
-    # list of artists ranked by play time
-    artist_list = list(df_music.groupby("artist_name").minutes_played.sum().sort_values(ascending = False).reset_index()["artist_name"])
-
-    ##artist selection##
-
-    col1, col2 = st.columns(2)
-
-    with col1:
-      album_selected = st.selectbox(
-      'Album:', options=list(df_music.groupby("album_name").minutes_played.sum().sort_values(ascending = False).reset_index()["album_name"]), index=0)
-      ## first listened to
-
-      # get first listening info
-      df_first = df_music.groupby("album_name").first().reset_index()
-      df_last = df_music.groupby("album_name").last().reset_index()
-
+      ### Total minutes listened
       ## box stolen from the internet
-      st.markdown("<h4>First Listen:</h4>", unsafe_allow_html=True)
+      st.markdown("<h4>Minutes Listened:</h4>", unsafe_allow_html=True)
       wch_colour_box = (64, 64, 64)
       # wch_colour_box = (255, 255, 255)
       wch_colour_font = (50, 205, 50)
-      fontsize = 38
+      fontsize = 40
       valign = "left"
       iconname = "fas fa-star"
-      i = df_first[df_first.album_name == album_selected].date.min().strftime('%d/%m/%Y')
+      i = f"{int(df_music[df_music.album_name == album_selected].minutes_played.sum()):,}"
 
       htmlstr = f"""
           <p style='background-color: rgb(
@@ -914,115 +904,6 @@
       """
       st.markdown(htmlstr, unsafe_allow_html=True)
 
-            ## box stolen from the internet
-      st.markdown("<h4>Last Listen:</h4>", unsafe_allow_html=True)
-      wch_colour_box = (64, 64, 64)
-      # wch_colour_box = (255, 255, 255)
-      wch_colour_font = (50, 205, 50)
-      fontsize = 38
-      valign = "left"
-      iconname = "fas fa-star"
-      i = df_last[df_last.album_name == album_selected].date.max().strftime('%d/%m/%Y')
-
-      htmlstr = f"""
-          <p style='background-color: rgb(
-              {wch_colour_box[0]}, 
-              {wch_colour_box[1]}, 
-              {wch_colour_box[2]}, 0.75
-          ); 
-          color: rgb(
-              {wch_colour_font[0]}, 
-              {wch_colour_font[1]}, 
-              {wch_colour_font[2]}, 0.75
-          ); 
-          font-size: {fontsize}px;    
-          border-radius: 7px; 
-          padding-top: 40px; 
-          padding-bottom: 40px; 
-          line-height:25px;
-          display: flex;
-          align-items: center;
-          justify-content: center;'>
-          <i class='{iconname}' style='font-size: 40px; color: #ed203f;'></i>&nbsp;{i}</p>
-      """
-      st.markdown(htmlstr, unsafe_allow_html=True)
-
-      ## listening streak
-      # consecutive listening days
-      band_streak = df_music[df_music.album_name == album_selected].sort_values("datetime")
-      band_streak = band_streak["datetime"].dt.date.drop_duplicates().sort_values().diff().dt.days.fillna(1)
-      streak_ids = (band_streak != 1).cumsum()
-      max_streak = streak_ids.value_counts().max()
-
-
-      ## box stolen from the internet
-      st.markdown("<h4>Longest Streak:</h4>", unsafe_allow_html=True)
-      wch_colour_box = (64, 64, 64)
-      # wch_colour_box = (255, 255, 255)
-      wch_colour_font = (50, 205, 50)
-      fontsize = 38
-      valign = "left"
-      iconname = "fas fa-star"
-      i = f"{max_streak} Days"
-
-      htmlstr = f"""
-          <p style='background-color: rgb(
-              {wch_colour_box[0]},
-              {wch_colour_box[1]},
-              {wch_colour_box[2]}, 0.75
-          );
-          color: rgb(
-              {wch_colour_font[0]},
-              {wch_colour_font[1]},
-              {wch_colour_font[2]}, 0.75
-          );
-          font-size: {fontsize}px;
-          border-radius: 7px;
-          padding-top: 40px;
-          padding-bottom: 40px;
-          line-height:25px;
-          display: flex;
-          align-items: center;
-          justify-content: center;'>
-          <i class='{iconname}' style='font-size: 40px; color: #ed203f;'></i>&nbsp;{i}</p>
-      """
-      st.markdown(htmlstr, unsafe_allow_html=True)
-
-    with col2:
-      ### Total minutes listened
-      ## box stolen from the internet
-      st.markdown("<h4>Minutes Listened:</h4>", unsafe_allow_html=True)
-      wch_colour_box = (64, 64, 64)
-      # wch_colour_box = (255, 255, 255)
-      wch_colour_font = (50, 205, 50)
-      fontsize = 40
-      valign = "left"
-      iconname = "fas fa-star"
-      i = f"{int(df_music[df_music.album_name == album_selected].minutes_played.sum()):,}"
-
-      htmlstr = f"""
-          <p style='background-color: rgb(
-              {wch_colour_box[0]},
-              {wch_colour_box[1]},
-              {wch_colour_box[2]}, 0.75
-          );
-          color: rgb(
-              {wch_colour_font[0]},
-              {wch_colour_font[1]},
-              {wch_colour_font[2]}, 0.75
-          );
-          font-size: {fontsize}px;
-          border-radius: 7px;
-          padding-top: 40px;
-          padding-bottom: 40px;
-          line-height:25px;
-          display: flex;
-          align-items: center;
-          justify-content: center;'>
-          <i class='{iconname}' style='font-size: 40px; color: #ed203f;'></i>&nbsp;{i}</p>
-      """
-      st.markdown(htmlstr, unsafe_allow_html=True)
-
       ## top album image
       info_album = pd.read_csv('info_tables/info_album.csv')
       # placeholder - does not need recalculating once re-organised on page
