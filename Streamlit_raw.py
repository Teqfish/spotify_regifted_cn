import streamlit as st
import pandas as pd
import plotly.express as px
import plotly.graph_objects as go
from google.cloud import bigquery
import pandas_gbq
import os
import matplotlib.pyplot as plt
import seaborn as sns
import numpy as np
import ast
from PIL import Image
from plotly_calplot import calplot
import country_converter as coco
import random
from streamlit_carousel import carousel
import zipfile
import tempfile
import shutil
import random
import string
from pathlib import Path
import json
from datetime import datetime, timedelta


##Connecting to the Google Cloud BigQuery##

##loading the dataset##

# Music Info
df_track = pd.read_csv('datasets/info_clean/info_track_clean.csv')
df_album = pd.read_csv('datasets/info_clean/info_album_clean.csv')
df_artist = pd.read_csv('datasets/info_clean/info_artist_genre_fix.csv')
df_info = pd.read_csv('datasets/info_clean/trk_alb_art.csv')

# Podcasts, Audiobooks, Events
df_podcast = pd.read_csv('info_tables/info_podcast.csv') #  after push
df_audiobook = pd.read_csv("info_tables/info_audiobook.csv") #  after push
df_event = pd.read_csv('datasets/info_clean/info_events.csv')


# User Megas
df_mega_ben = pd.read_csv('datasets/user_clean/BG_df_mega.csv')
df_mega_tom = pd.read_csv('datasets/user_clean/TW_df_mega.csv')
df_mega_jana = pd.read_csv('datasets/user_clean/JH_df_mega.csv')
df_mega_charlie = pd.read_csv('datasets/user_clean/CN_df_mega.csv')
df_mega_hugh = pd.read_csv('datasets/user_clean/HW_df_mega.csv')
df_mega_josh = pd.read_csv('datasets/user_clean/JQ_df_mega.csv')


## Variables##
users = {"Ben" : df_mega_ben, "Jana": df_mega_jana, "Charlie": df_mega_charlie, "Tom": df_mega_tom, "Hugh": df_mega_hugh, "Josh": df_mega_josh }

##page navigatrion##
st.set_page_config(page_title="Spotify Regifted", page_icon=":musical_note:",layout="wide", initial_sidebar_state="expanded")
st.sidebar.title("Spotify Regifted")
page = st.sidebar.radio("Go to", ["Home", "Overall Review", "Per Year", "Per Artist", "Per Album", "Basic-O-Meter", "FUN", "AbOuT uS","Charlies Play Place"])

# Timestamp string to add to saved files
def generate_timestamp():

    return datetime.now().strftime("%Y%m%d_%H%M%S")

# Function to create a user selector for the Home page
def create_user_selector(users, label='User:'):
    """Only for Home page - creates selectbox and updates session state"""
    if 'user_index' not in st.session_state:
        st.session_state.user_index = 0

    user_names = list(users.keys())
    user_index = st.selectbox(
        label,
        options=range(len(user_names)),
        index=st.session_state.user_index,
        format_func=lambda x: user_names[x],
        key='user_index'
    )

# Update session state with selected user name ##
    st.session_state.user_selected = user_names[st.session_state.user_index]

    return user_index, user_names[user_index]

def get_current_user(users):
    """For other pages - gets current user from session state"""
    # Initialize if not exists
    if 'user_index' not in st.session_state:
        st.session_state.user_index = 0
    if 'user_selected' not in st.session_state:
        user_names = list(users.keys())
        st.session_state.user_selected = user_names[0]

    return st.session_state.user_selected

# Upload zip, extract & concat JSONs, send out to
# run_cleaning_pipeline and back again to save as CSV.
def process_uploaded_zip(uploaded_file, user_filename):


    # Create a temporary directory to work with the uploaded file
    with tempfile.TemporaryDirectory() as temp_dir:
        # Save uploaded file to temp directory
        temp_zip_path = os.path.join(temp_dir, uploaded_file.name)
        with open(temp_zip_path, 'wb') as f:
            f.write(uploaded_file.getbuffer())

        # Create extraction directory
        extract_dir = os.path.join(temp_dir, 'extracted')

        # Extract zip file
        try:
            with zipfile.ZipFile(temp_zip_path, 'r') as zip_ref:
                zip_ref.extractall(extract_dir)
            st.success(f"Successfully extracted {uploaded_file.name}")
        except Exception as e:
            st.error(f"Failed to extract zip file: {e}")
            return None

        # Find all JSON files
        json_files = []
        for root, dirs, files in os.walk(extract_dir):
            for file in files:
                if file.lower().endswith('.json'):
                    json_files.append(os.path.join(root, file))

        if not json_files:
            st.warning("No JSON files found in the uploaded zip.")
            return None

        # Combine all JSON files into one
        combined_data = []
        for json_file in json_files:
            try:
                with open(json_file, 'r', encoding='utf-8') as f:
                    data = json.load(f)
                    if isinstance(data, list):
                        combined_data.extend(data)
                    else:
                        combined_data.append(data)
                st.info(f"Processed: {os.path.basename(json_file)}")
            except Exception as e:
                st.warning(f"Failed to read {json_file}: {e}")

        # Create output directories
        raw_dir = Path("datasets/user_raw")
        clean_dir = Path("datasets/user_clean")
        raw_dir.mkdir(exist_ok=True)
        clean_dir.mkdir(exist_ok=True)

        # Generate filename with timestamp
        timestamp_suffix = generate_timestamp()
        json_filename = f"{user_filename}_{timestamp_suffix}.json"
        csv_filename = f"{user_filename}_{timestamp_suffix}.csv"

        raw_json_path = raw_dir / json_filename
        clean_csv_path = clean_dir / csv_filename

        # Save combined JSON to user_raw
        try:
            with open(raw_json_path, 'w', encoding='utf-8') as f:
                json.dump(combined_data, f, indent=2, ensure_ascii=False)
            st.success(f"Saved raw JSON to: {raw_json_path}")
        except Exception as e:
            st.error(f"Failed to save raw JSON: {e}")
            return None

        # Convert to DataFrame for cleaning pipeline
        try:
            if isinstance(combined_data, list) and len(combined_data) > 0:
                df = pd.json_normalize(combined_data)
            else:
                df = pd.DataFrame([combined_data]) if combined_data else pd.DataFrame()

            st.info(f"Created DataFrame with {len(df)} rows and {len(df.columns)} columns")

            # Run cleaning pipeline
            cleaned_df = run_cleaning_pipeline(df, user_filename)

            # Save cleaned data as CSV to user_clean
            cleaned_df.to_csv(clean_csv_path, index=False)
            st.success(f"Saved cleaned CSV to: {clean_csv_path}")

            return str(clean_csv_path)

        except Exception as e:
            st.error(f"Failed to process data: {e}")
            return None

# CLEANING PIPELINE
def run_cleaning_pipeline(df, dataset_name):


    st.subheader("Running Data Cleaning Pipeline...")

    cleaned_df = df.copy()

    # Basic cleaning steps - customize these based on your needs
    initial_rows = len(cleaned_df)

    with st.expander("Cleaning Steps", expanded=True):
        # Remove completely empty rows
        cleaned_df = cleaned_df.dropna(how='all')
        st.write(f"• Removed {initial_rows - len(cleaned_df)} completely empty rows")

        # Remove duplicate rows
        duplicates_removed = len(cleaned_df) - len(cleaned_df.drop_duplicates())
        cleaned_df = cleaned_df.drop_duplicates()
        st.write(f"• Removed {duplicates_removed} duplicate rows")

# BUILD MEGA CLEANING CODE
        # filter out rows with no listen time
        cleaned_df = cleaned_df[cleaned_df['ms_played'] != 0]
        # transform ms to seconds
        cleaned_df['seconds_played'] = cleaned_df['ms_played'] / 1000
        # transform seconds to minutes
        cleaned_df['minutes_played'] = round(cleaned_df['seconds_played'] / 60, 2)
        # rename columns
        cleaned_df = cleaned_df.rename(columns={'ts': 'datetime'})
        cleaned_df = cleaned_df.rename(columns={'conn_country': 'country'})
        cleaned_df = cleaned_df.rename(columns={'master_metadata_track_name': 'track_name'})
        cleaned_df = cleaned_df.rename(columns={'master_metadata_album_artist_name': 'artist_name'})
        cleaned_df = cleaned_df.rename(columns={'master_metadata_album_album_name': 'album_name'})
        # cast datetime to datetime
        # >>>>>>>>>>>>> .dt.tz_localize(None) - if you want to lose the local time detail
        cleaned_df['datetime'] = pd.to_datetime(cleaned_df['datetime'])
        # create name column
        cleaned_df['username'] = user_filename

        # add categories for music, audio and audiobook
        def categorise(row):
            if pd.isnull(row['track_name']):
                if pd.isnull(row['episode_show_name']):
                    return 'audiobook'
                else:
                    return 'podcast'
            else:
                if pd.isnull(row['episode_show_name']):
                    return 'music'
                else:
                    return row['no category']


        cleaned_df['category'] = cleaned_df.apply(categorise, axis=1)

        # drop unecessary columns
        cleaned_df = cleaned_df.drop(columns=['offline','offline_timestamp','incognito_mode','endTime','audiobookName','chapterName','msPlayed', "platform", "ip_addr"], errors='ignore')
        # drop nulls
        cleaned_df = cleaned_df[~cleaned_df[['track_name', 'episode_name', 'audiobook_title']].isnull().all(axis=1)]

# TODO  MAKE DF_TRACKS <<<<<<<<<< REMIND ME WHAT THIS IS FOR
        df_tracks = cleaned_df.groupby(['track_name', 'artist_name', 'spotify_track_uri'],as_index=False)['ms_played'].sum()

        st.write(f"• Final dataset: {len(cleaned_df)} rows, {len(cleaned_df.columns)} columns")

    return cleaned_df

# Load all CSVs in directory as dataframes
# >>>>>>>> No longer sure if this is doing anything although
# >>>>>>>> new datasets are present in old dropdown...
def load_csv_dataframes(directory="datasets/user_clean"):

    csv_dict = {}
    data_dir = Path(directory)

    if not data_dir.exists():
        return csv_dict

    # Find all CSV files
    csv_files = list(data_dir.glob("*.csv"))

    if not csv_files:
        return csv_dict

    # Load each CSV file as a dataframe
    for csv_file in csv_files:
        try:
            # Extract the base name (without extension and timestamp suffix)
            filename = csv_file.stem
            # Remove the timestamp suffix (format: _YYYYMMDD_HHMMSS)
            if '_' in filename:
                parts = filename.split('_')
                # Check if last two parts look like timestamp (YYYYMMDD and HHMMSS)
                if len(parts) >= 2 and len(parts[-1]) == 6 and len(parts[-2]) == 8:
                    base_name = '_'.join(parts[:-2])
                else:
                    base_name = filename
            else:
                base_name = filename

            # Load CSV as DataFrame
            df = pd.read_csv(csv_file)
            csv_dict[base_name] = df

        except Exception as e:
            st.error(f"Failed to load {csv_file.name}: {e}")

    return csv_dict

# Initialize session state
if 'dataframes_dict' not in st.session_state:
    st.session_state.dataframes_dict = {}

# Load datasets at the beginning of each page load
users = load_csv_dataframes()

# ------------------------- Home Page ------------------------- #
if page == "Home":
    st.markdown("<h1 style='text-align: center; color: #32CD32;'>Spotify Regifted</h1>", unsafe_allow_html=True)
    st.markdown("<h1 style='text-align: center; '>Your life on Spotify, in review:</h1>", unsafe_allow_html=True)
    st.markdown("<h1 style='text-align: center; font-size: 32px; '>This app analyzes your Spotify data and provides insights into your listening habits. Select a user to get started.</h1>", unsafe_allow_html=True)

    ## fundtion to create user selector ##
    user_index, user_selected = create_user_selector(users, label='User:')

    ## some paragraphs of welcome fluff and dataset parameters ##
    users[user_selected]['datetime'] = pd.to_datetime(users[user_selected]['datetime'])
    users[user_selected]['date'] = users[user_selected]['datetime'].dt.date
    total_listened = (users[user_selected]['minutes_played'].sum() /60)
    date_start = users[user_selected]['datetime'].min().date()
    date_end = users[user_selected]['datetime'].max().date()
    start_day = date_start.strftime("%d %B %Y")
    end_day = date_end.strftime("%d %B %Y")

    st.header(f"Welcome to Spotify Regifted {user_selected}!! This app is designed to analyze your Spotify data and provide insights into your listening habits. You can explore your overall listening patterns, year-by-year breakdowns, artist-specific analyses, and more. You have provided your listening history from {start_day} to {end_day} available for us to look at. That's {total_listened:.2f} hours of your listening for us to dive into! Please select a page from the sidebar to explore your Spotify data.")
    st.markdown("<h1 style='text-align: center; font-size: 10px; '>(All data shared with Spotify Regifted™ is now property of the Spotify Regifted™ team to do with what they please)</h1>", unsafe_allow_html=True)

# -------------------------------- CN UPLOADER --------------------------------- #

    # Upload section
    st.header("1. Upload Spotify Data")
    uploaded_file = st.file_uploader(
        "Upload your **Spotify Listening History** zip here!",
        type=['zip'],
        help="Upload a zip file containing your Spotify data export"
    )

    user_filename = st.text_input(
        "Enter a name for your dataset:",
        value="spotify_data",
        help="This will be used as the base filename for saving your data"
    )

    if uploaded_file is not None and user_filename:
        if st.button("Process Upload"):
            with st.spinner("Processing uploaded file..."):
                result = process_uploaded_zip(uploaded_file, user_filename)
                if result:
                    st.session_state.last_processed = result
                    # Refresh the dataframes dictionary from cleaned CSV files
                    st.session_state.dataframes_dict = load_csv_dataframes()
                    st.success("Dataset processed successfully! It will now appear in the user selector.")
                    st.rerun()  # Refresh the page to update the user selector

    # Load existing data section
    st.header("2. Refresh Data")
    if st.button("Refresh Data List"):
        st.session_state.dataframes_dict = load_csv_dataframes()
        st.success("Data list refreshed!")
        st.rerun()  # Refresh the page to update the user selector

    # Display selected dataset (if a user is selected)
    if user_selected and users:
        st.header("3. View Selected Dataset")

        df = users[user_selected]

        # Display dataset info
        st.subheader(f"{user_selected}... This is your _clean_ dataset!!!")
        st.write(f"{df.shape[0]} listening events")

        st.dataframe(df)

    elif users:
        st.info("Select a user dataset from the dropdown above to view the data.")
    else:
        st.info("No datasets loaded. Upload a zip file or check if there are existing CSV files in the 'user_clean' directory.")


# --------------------------- Overall Review Page ------------------------- #
elif page == "Overall Review":
    # show current user info#
    user_selected = get_current_user(users)
    st.info(f"📊 Showing data for: **{user_selected}** (change user on Home page)")
    # Get current user from session state (NO SELECTBOX)

    st.markdown("<h1 style='text-align: center; color: #32CD32;'>Spotify Regifted</h1>", unsafe_allow_html=True)


    # Set page title and header
        ## overall stats##

    df = users[user_selected]
    df['date'] = pd.to_datetime(df['datetime']).dt.date

    st.header("you've been listening since:")

    st.title(f"{df["date"].min().strftime("%d %B %Y")}, that was {round((df["date"].max() - df["date"].min()).days / 365, 1)} years ago!")

    col1, col2, col3 = st.columns(3)

    with col1:

        ## box stolen from the internet
        st.markdown("<h4>You listened for:", unsafe_allow_html=True)
        wch_colour_box = (64, 64, 64)
        # wch_colour_box = (255, 255, 255)
        wch_colour_font = (50, 205, 50)
        fontsize = 38
        valign = "left"
        iconname = "fas fa-star"
        i = f'{round((users[user_selected]['minutes_played'].sum()) / 60 / 24,1)}  days'

        htmlstr = f"""
            <p style='background-color: rgb(
                {wch_colour_box[0]},
                {wch_colour_box[1]},
                {wch_colour_box[2]}, 0.75
            );
            color: rgb(
                {wch_colour_font[0]},
                {wch_colour_font[1]},
                {wch_colour_font[2]}, 0.75
            );
            font-size: {fontsize}px;
            border-radius: 7px;
            padding-top: 40px;
            padding-bottom: 40px;
            line-height:25px;
            display: flex;
            align-items: center;
            justify-content: center;'>
            <i class='{iconname}' style='font-size: 40px; color: #ed203f;'></i>&nbsp;{i}</p>
        """
        st.markdown(htmlstr, unsafe_allow_html=True)






    with col2:

        st.markdown("<h4>You listened to:", unsafe_allow_html=True)
        wch_colour_box = (64, 64, 64)
        # wch_colour_box = (255, 255, 255)
        wch_colour_font = (50, 205, 50)
        fontsize = 38
        valign = "left"
        iconname = "fas fa-star"
        i = f'{(users[user_selected]['track_name'].nunique())} tracks'

        htmlstr = f"""
            <p style='background-color: rgb(
                {wch_colour_box[0]},
                {wch_colour_box[1]},
                {wch_colour_box[2]}, 0.75
            );
            color: rgb(
                {wch_colour_font[0]},
                {wch_colour_font[1]},
                {wch_colour_font[2]}, 0.75
            );
            font-size: {fontsize}px;
            border-radius: 7px;
            padding-top: 40px;
            padding-bottom: 40px;
            line-height:25px;
            display: flex;
            align-items: center;
            justify-content: center;'>
            <i class='{iconname}' style='font-size: 40px; color: #ed203f;'></i>&nbsp;{i}</p>
        """
        st.markdown(htmlstr, unsafe_allow_html=True)

        df = users[user_selected]



    with col3:

        st.markdown(' <h4></h4>', unsafe_allow_html=True)
        wch_colour_box = (64, 64, 64)
        # wch_colour_box = (255, 255, 255)
        wch_colour_font = (50, 205, 50)
        fontsize = 38
        valign = "left"
        iconname = "fas fa-star"
        i = f'{(users[user_selected]['artist_name'].nunique())} artists'

        htmlstr = f"""
            <p style='background-color: rgb(
                {wch_colour_box[0]},
                {wch_colour_box[1]},
                {wch_colour_box[2]}, 0.75
            );
            color: rgb(
                {wch_colour_font[0]},
                {wch_colour_font[1]},
                {wch_colour_font[2]}, 0.75
            );
            font-size: {fontsize}px;
            border-radius: 7px;
            padding-top: 40px;
            padding-bottom: 40px;
            line-height:25px;
            display: flex;
            align-items: center;
            justify-content: center;'>
            <i class='{iconname}' style='font-size: 40px; color: #ed203f;'></i>&nbsp;{i}</p>
        """
        st.markdown(htmlstr, unsafe_allow_html=True)

        # artist_image_list = []
        # df = df[df['category'] == 'music'].groupby('artist_name', as_index=False)['hours_played'].sum().reset_index().sort_values(by='hours_played', ascending=False).head(10)
        # info_artist = pd.read_csv('info_tables/info_artist.csv')
        # for artist in df["artist_name"]:
        #     artist_image_list.append(dict(
        #         title=f'{artist}',
        #         text=f"#{df['artist_name'].index(artist)+1}",
        #         img = info_artist[info_artist.artist_name == artist].artist_image.values[0]
        #     ))
        # # Create a carousel of artist images
        # if artist_image_list != []:
        #     carousel( items=artist_image_list)
        # else:
        #     st.warning("No artist images available.")

    col1, col2 = st.columns(2)
    df = users[user_selected]
    with col1:
        if 'audiobook' in df['category'].unique():
            mode = st.segmented_control('',["music", "podcast",'audiobook'], selection_mode="single", default='music')
        else:
            mode = st.segmented_control('',["music", "podcast"], selection_mode="single", default='music')



        ## Graphs here please###
        df['hours_played'] = round(df['minutes_played'] / 60, 2)
        if mode == 'music':
            st.dataframe(df[df['category'] == 'music'].groupby('artist_name')['hours_played'].sum().reset_index().sort_values(by='hours_played', ascending=False).head(10), use_container_width=True,)
        elif mode == 'podcast':
            st.dataframe(df[df['category'] == 'podcast'].groupby('episode_show_name')['hours_played'].sum().reset_index().sort_values(by='hours_played', ascending=False).head(10), use_container_width=True)
        elif mode == 'audiobook':
            st.dataframe(df[df['category'] == 'audiobook'].groupby('audiobook_title')['hours_played'].sum().reset_index().sort_values(by='hours_played', ascending=False).head(10), use_container_width=True)
        minutes_by_type = users[user_selected].groupby("category")["minutes_played"].sum().reset_index()
        minutes_by_type['days_played'] = minutes_by_type['minutes_played'] / 60 / 24
        fig = px.pie(
            minutes_by_type,
            values="days_played",
            names="category",
            #title="Total Minutes Listened by Category",
            color_discrete_sequence= ['#32CD32', '#CF5C36', '#3B429F', '#8D98A7', '#EDADC7'],  # Spotify chart theme
        )
        fig.update_layout(margin=dict(t=50, l=0, r=0, b=0), height=525)

    with col2:
        ''
        ''
        ''
        ''
        ''
        if mode == 'music':
            artist_image_list = []
            df['hours_played'] = round(df['minutes_played'] / 60, 2)
            df = df[df['category'] == 'music'].groupby('artist_name', as_index=False)['hours_played'].sum()
            df = df.sort_values(by='hours_played', ascending=False).head(10).reset_index(drop=True)
            info_artist = pd.read_csv('info_tables/info_artist.csv')

            for idx, artist in enumerate(df["artist_name"], start=1):
                try:
                    artist_image_list.append(dict(
                        text=f'{artist}',
                        title=f"#{idx}",
                        img=info_artist[info_artist.artist_name == artist].artist_image.values[0]
                    ))
                except:
                    artist_image_list.append(dict(
                        text=f'{artist} image not found',
                        title=f"#{idx}",
                        img='https://em-content.zobj.net/source/openmoji/413/woman-shrugging_1f937-200d-2640-fe0f.png'))

            # Create a carousel of artist images
            if artist_image_list:
                carousel(items=artist_image_list,container_height=550)
            else:
                st.warning("No artist images available.")
        elif mode == 'podcast':
            podcast_image_list = []
            df['hours_played'] = round(df['minutes_played'] / 60, 2)
            df = df[df['category'] == 'podcast'].groupby('episode_show_name', as_index=False)['hours_played'].sum()
            df = df.sort_values(by='hours_played', ascending=False).head(10).reset_index(drop=True)
            info_podcast = pd.read_csv('info_tables/info_podcast.csv')
            try:
                for idx, podcast in enumerate(df["episode_show_name"], start=1):
                    podcast_image_list.append(dict(
                    text=f'',
                    title=f"",
                    img=info_podcast[info_podcast.podcast_name == podcast].podcast_artwork.values[0]))
            except:
                podcast_image_list.append(dict(
                    text=f'{podcast} image not found',
                    title=f"#{idx}",
                    img='https://em-content.zobj.net/source/openmoji/413/woman-shrugging_1f937-200d-2640-fe0f.png'))
            

            if podcast_image_list:
                carousel(items=podcast_image_list,container_height=550)
            else:
                st.warning("No audiobook images available.")

        elif mode == 'audiobook':
            audiobook_image_list = []
            df['hours_played'] = round(df['minutes_played'] / 60, 2)


            # Filter for audiobooks
            df = df[df['category'] == 'audiobook']

            # Aggregate hours played per audiobook
            df_grouped = df.groupby(['audiobook_title', 'audiobook_uri'], as_index=False)['hours_played'].sum()


            # Sort and take top 10
            df_grouped = df_grouped.sort_values(by='hours_played', ascending=False).head(10).reset_index(drop=True)

            # Load image info and merge
            info_audiobook = pd.read_csv('info_tables/info_audiobook.csv')
            merged_df = pd.merge(df_grouped, info_audiobook[['audiobook_uri', 'audiobook_artwork']], on='audiobook_uri', how='left')
            #st.dataframe(df)
            # Build image list
            try:
                for idx, audiobook in merged_df.iterrows():
                    audiobook_image_list.append(dict(
                    text='',
                    title='',
                    img=audiobook['audiobook_artwork']
                ))
<<<<<<< HEAD

=======
            except:
                audiobook_image_list.append(dict(
                    text=f'{audiobook} image not found',
                    title=f"#{idx}",
                    img='https://em-content.zobj.net/source/openmoji/413/woman-shrugging_1f937-200d-2640-fe0f.png'))
            
            
>>>>>>> ac014652

            # Create a carousel of audiobook images
            if audiobook_image_list:
                carousel(items=audiobook_image_list,container_height=550)
            else:
                st.warning("No audiobook images available.")




    ##Ben's Big ol Graphs##
    users[user_selected]['datetime'] = pd.to_datetime(users[user_selected]['datetime'])
    users[user_selected]['year'] = users[user_selected]['datetime'].dt.year

    grouped = users[user_selected].groupby(['year', 'category'])['minutes_played'].sum().reset_index()

    # Convert minutes to hours
    grouped['hours_played'] = grouped['minutes_played'] / 60
    # Heading for the line chart #
    st.markdown("<h1 style='text-align: center;'>Listening Hours by Category</h1>", unsafe_allow_html=True)
    # Line chart using Plotly
    fig = px.line(
        grouped,
        x='year',
        y='hours_played',
        color='category',
        markers=True,
        title='',
        color_discrete_sequence= ['#32CD32', '#CF5C36', '#3B429F', '#8D98A7', '#EDADC7']
    )
    fig.update_layout(
        xaxis_title='Year',
        yaxis_title='Hours Played',
        legend_title='Category',
        margin=dict(l=0, r=0, t=50, b=0)
    )
    # Streamlit display
    st.plotly_chart(fig)


    ## overall stats##
    # Map Title #
    st.markdown("<h1 style='text-align: center;'>Where you listened the most:</h1>", unsafe_allow_html=True)

    df_country = users[user_selected].groupby("country")["minutes_played"].sum().reset_index()
    df_country['country'] = df_country['country'].apply(lambda x: coco.convert(x, to='name_short'))
    df_country['country_iso'] = df_country['country'].apply(lambda x: coco.convert(x, to='ISO3'))
    df_country['hours_played'] = round(df_country['minutes_played'] / 60, 2)

    fig = px.choropleth(df_country, locations="country_iso",
                    color="hours_played", # lifeExp is a column of gapminder
                    hover_name="country", # column to add to hover information
                    range_color=[0, 20],
                    color_continuous_scale=px.colors.sequential.Inferno_r,  # Use a color scale
    )
    fig.update_layout(geo_bgcolor = "#0d100e", margin=dict(t=50, l=0, r=0, b=0), height=800,)  # Adjust margins)
    fig.update_geos(
        visible=True,  # Hide the borders
        bgcolor="#0d100e",  # Set background color
        showcoastlines=True,
        showland=True,
        showocean=True,
        showcountries=True,
        landcolor="#3D413D",  # Land color
    )
    fig.update_coloraxes(showscale=False)  # Hide the color scale
    st.plotly_chart(fig, use_container_width=True)
    with st.expander("See data"):



        st.dataframe(df_country[df_country['country'] != 'not found'].dropna().sort_values(by='hours_played', ascending=False), use_container_width=True)

# --------------------------- Per Year Page ------------------------- #
elif page == "Per Year":
    # Get current user from session state (NO SELECTBOX)
    # Select user
    user_selected = get_current_user(users)
    user_df = users[user_selected].copy()

    # Extract year from datetime
    user_df['year'] = pd.to_datetime(user_df['datetime']).dt.year

    # Show current user info
    st.info(f"📅 Yearly analysis for: **{user_selected}** (change user on Home page)")

    st.markdown("<h1 style='text-align: center; color: #32CD32;'>Spotify Regifted</h1>", unsafe_allow_html=True)
    st.title("Your Yearly Deep-Dive:")
    st.markdown("This section allows you to analyze Spotify data by year.")


    ## making the buttons##
    users[user_selected]['year'] = pd.to_datetime(users[user_selected]['datetime']).dt.year





    year_list = users[user_selected]['year'].sort_values().unique().tolist()



    # make buttons for category selection
    categories = ['music','podcast']
    if 'audiobook' in user_df['category'].unique():
        categories.append('audiobook')

    c1,c2 = st.columns([3,1],vertical_alignment='center')
    with c1:
        selected_year = st.segmented_control("Year", year_list, selection_mode="single", default=users[user_selected]['year'].max())

    with c2:
        selected_category = st.segmented_control('Category', categories, selection_mode="single", default='music')

    ##filtering the data##
    df_filtered = users[user_selected][users[user_selected]['year'] == selected_year]
    df_filtered['date'] = pd.to_datetime(df_filtered['datetime']).dt.date

    if selected_category == 'music':
        df_grouped = df_filtered.groupby('artist_name', as_index=False)['minutes_played'].sum()
    elif selected_category == 'podcast':
        df_grouped = df_filtered.groupby('episode_show_name', as_index=False)['minutes_played'].sum()
    elif selected_category == 'audiobook':
        df_grouped = df_filtered.groupby(['audiobook_title','audiobook_uri'], as_index=False)['minutes_played'].sum()
    else:
        st.error("Unsupported category selected.")
        st.stop()

    df_grouped = df_grouped.sort_values(by='minutes_played', ascending=False)
    df_grouped['hours_played'] = round(df_grouped['minutes_played'] / 60, 2)
    df_grouped = df_grouped[df_grouped['hours_played'] > 1]

    # make top 10 based on hours played showing image, scorecard for comparison to last year ('first year lsitened to' if first year) and duration listened to

    df_top10 = df_grouped.head(10).reset_index()

    def display_top_5(dataset, category):
        st.markdown("<h2 style='text-align: center;'>Your Top Bands</h2>", unsafe_allow_html=True)
        top5 = dataset.head(5).reset_index(drop=True)

    col1, col2, col3, col4 = st.columns([1, 3, 4.7, 6])

    with col1:
        st.markdown("<h3 style='color: white;'>Rank</h3>", unsafe_allow_html=True)
    with col2:
        #st.markdown("<h3 style='color: white;'>Image</h3>", unsafe_allow_html=True)
        pass
    with col3:
        st.markdown("<h3 style='color: white;'>Name</h3>", unsafe_allow_html=True)
    with col4:
        st.markdown("<h3 style='color: white;'>Hours Played</h3>", unsafe_allow_html=True)

    if selected_category == 'audiobook':

        # Merge with audiobook info to get images
        df_audiobook_uri = df_grouped.merge(df_audiobook, on='audiobook_uri', how='left')


    for i, row in df_top10.iterrows():
        col1, col2, col3, col4 = st.columns([1, 3, 4.7, 6], vertical_alignment='center')

        # Determine display name depending on category
        if selected_category == 'music':
            name = row['artist_name']
            try:
                image_url = df_artist[df_artist['artist_name'] == name]['artist_image'].values[0]
            except:
                image_url = 'https://em-content.zobj.net/source/openmoji/413/woman-shrugging_1f937-200d-2640-fe0f.png'
        elif selected_category == 'podcast':
            name = row['episode_show_name']
            try:
                image_url = df_podcast[df_podcast['podcast_name'] == name]['podcast_artwork'].values[0]
            except:
                image_url = 'https://em-content.zobj.net/source/openmoji/413/woman-shrugging_1f937-200d-2640-fe0f.png'
            
        elif selected_category == 'audiobook':
            try:
                name = row['audiobook_title']
                image_url = df_audiobook_uri[df_audiobook_uri['audiobook_title'] == name]['audiobook_artwork'].values[0]
            except:
                image_url = 'https://em-content.zobj.net/source/openmoji/413/woman-shrugging_1f937-200d-2640-fe0f.png'
            



        with col1:
            st.markdown(
                f"<div style='display: flex; align-items: center; font-size: 52px; color: white;'>"
                f"{i+1}.</div>",
                unsafe_allow_html=True
            )
        with col2:
            st.image(image_url, width=150)
        with col3:
            st.markdown(
                f"<div style='display: flex; align-items: center; font-size: 48px; color: white;'>"

                f"{name}</div>",


                unsafe_allow_html=True
            )

        with col4:
            if selected_category == 'music':
                hours_played = df_top10.loc[df_top10['artist_name'] == name, 'hours_played'].values[0]
            elif selected_category == 'podcast':
                hours_played = df_top10.loc[df_top10['episode_show_name'] == name, 'hours_played'].values[0]
            elif selected_category == 'audiobook':

                hours_played = df_top10.loc[df_top10['audiobook_title'] == name, 'hours_played'].values[0]


            st.markdown(
                f"<div style='display: flex; align-items: center; font-size: 48px; color: white;'>"
                f"<h3 style='margin: 0; color: white;'>{hours_played}</h3>"
                f"</div>",
                unsafe_allow_html=True
            )
        st.markdown("---")  # separator for visual spacing


    with st.expander("See data"):
        if selected_category == 'music':
            st.dataframe(df_grouped[['artist_name','hours_played']].head(100).reset_index(drop=True), use_container_width=True)
            fig_artists = px.bar(
            df_grouped.head(10),
            x="artist_name",
            y="minutes_played",
            labels={"artist_name": "Artist", "minutes_played": "Minutes Played"},
            title=f"{user_selected}'s top 10 artists for {selected_year}:",
            color_discrete_sequence=["#32CD32"])
        elif selected_category == 'podcast':
            st.dataframe(df_grouped[['episode_show_name','hours_played']].head(100).reset_index(drop=True), use_container_width=True)
            fig_artists = px.bar(
            df_grouped.head(10),
            x="episode_show_name",
            y="minutes_played",
            labels={"episode_show_name": "Podcast", "minutes_played": "Minutes Played"},
            title=f"{user_selected}'s top 10 artists for {selected_year}:",
            color_discrete_sequence=["#32CD32"])
        elif selected_category == 'audiobook':
            st.dataframe(df_grouped[['audiobook_title','hours_played']].head(100).reset_index(drop=True), use_container_width=True)
            fig_artists = px.bar(
            df_grouped.head(10),
            x="audiobook_title",
            y="minutes_played",
            labels={"audiobook_name": "Book", "minutes_played": "Minutes Played"},
            title=f"{user_selected}'s top 10 artists for {selected_year}:",
            color_discrete_sequence=["#32CD32"])





    ## top 5 per year breakdowns ##
    ##Split the dataset by category##
    df_music = df_filtered[df_filtered['category'] == 'music']
    df_podcasts = df_filtered[df_filtered['category'] == 'podcast']
    df_audiobook = df_filtered[df_filtered['category'] == 'audiobook']

     ## dropdown to select category ##

    #  categories = ['music', 'podcast', 'audiobook']
    #  selected_category = st.segmented_control("Choose a category to explore", categories, selection_mode="single", default='music')

    if selected_category == "music":
    ## Top 5 artists in music category in horizontal bar graph##
     top_music_tracks = df_music.groupby(['track_name', 'artist_name'])['minutes_played'].sum().reset_index().sort_values(by='minutes_played', ascending=False)
     fig_music = px.bar(top_music_tracks.head(20) ,y="minutes_played", x ="track_name", title=f"Top {len(top_music_tracks.head(20))} Tracks of {selected_year}", color_discrete_sequence=["#32CD32"], hover_data='artist_name', labels={'track_name': 'Track Name', 'artist_name': 'Artist Name', "minutes_played": "Minutes Played"}, text_auto=True)
     fig_music.update_layout(title = {'x': 0.5, 'xanchor': 'center', 'font': {'size': 25}})
     fig_music.update_yaxes(categoryorder='total ascending')
     st.plotly_chart(fig_music, use_container_width=True)

    elif selected_category == "podcast":
     ## Top 5 artists in podcast category in horizontal bar graph##
     top_podcasts = df_podcasts.groupby('episode_show_name')['minutes_played'].sum().reset_index().sort_values(by='minutes_played', ascending=False)
     fig_podcast = px.bar(top_podcasts.head(10) ,x="minutes_played", y ="episode_show_name", title=f"Top {len(top_podcasts.head(10))} Podcast Episodes of {selected_year}", color_discrete_sequence=["#32CD32"], hover_data='episode_show_name', labels={'episode_name': 'Episode Name', 'episode_show_name': 'Podcast Show Name', "minutes_played": "Minutes Played"})
     fig_podcast.update_layout(title = {'x': 0.5, 'xanchor': 'center', 'font': {'size': 25}})
     fig_podcast.update_yaxes(categoryorder='total ascending')
     st.plotly_chart(fig_podcast, use_container_width=True)

    elif selected_category == "audiobook":
     ## Top 5 artists in audiobook category in horizontal bar graph##
     top_audiobooks = df_audiobook.groupby('audiobook_title')['minutes_played'].sum().reset_index().sort_values(by='minutes_played', ascending=False)
     fig_audiobook = px.bar(top_audiobooks.head(10) ,x="minutes_played", y ="audiobook_title", title=f"Top {len(top_audiobooks.head(10))} Audiobooks of {selected_year}", color_discrete_sequence=["#32CD32"], labels={'audiobook_title': 'Audiobook Title', 'minutes_played': 'Minutes Played'})
     fig_audiobook.update_layout(title = {'x': 0.5, 'xanchor': 'center', 'font': {'size': 25}})
     fig_audiobook.update_yaxes(categoryorder='total ascending')
     st.plotly_chart(fig_audiobook, use_container_width=True)


    ##per year stats##
    # Fix: Get the track name properly
   # top_track_idx = users[user_selected][users[user_selected]['year'] == selected_year]['ms_played'].idxmax()
    #top_track_name = users[user_selected].loc[top_track_idx, 'track_name']

   # fig5 = go.Figure(go.Indicator(
   #     mode="gauge+number",
   #     value=len(top_track_name),  # Just show length as example
  #      title={"text": f"Top Track: {top_track_name}"}
   # ))
   # st.plotly_chart(fig5, use_container_width=True)

       # Load user-specific data
    df = users[user_selected]

    # Convert datetime and extract year
    df['datetime'] = pd.to_datetime(df['datetime'])
    df['year'] = df['datetime'].dt.year



    # Map category to correct "title" field
    if selected_category == "music":
        title_field = "artist_name"
    elif selected_category == "podcast":
        title_field = "episode_show_name"
    elif selected_category == "audiobook":
        title_field = "audiobook_title"
    else:
        st.error("Unsupported category selected.")
        st.stop()

    # Filter data
    df_filtered = df[df['category'] == selected_category][['year', title_field, 'minutes_played']].dropna()

    # Get top 10 titles
    top_titles = (
        df_filtered.groupby(title_field)['minutes_played']
        .sum()
        .nlargest(10)
        .index
    )

    # Filter again for just top titles
    df_top10 = df_filtered[df_filtered[title_field].isin(top_titles)]

    # Group for chart
    sunburst_data = df_top10.groupby(['year', title_field])['minutes_played'].sum().reset_index()
    sunburst_data['hours_played'] = sunburst_data['minutes_played'] / 60

    # Sunburst chart: Year → Title
    fig = px.sunburst(
        sunburst_data,
        path=['year', title_field],
        values='hours_played',
        title=f'top 10 in {selected_category} by most listened to (Year → {title_field.replace("_", " ").title()})',
        color='hours_played',
        color_continuous_scale=[
            # '#181E05',  # black
            #'#0F521A',
            '#0c4d1f',
            '#17823A',
            '#1DB954',  # Spotify green
             #'#1ED999',   # neon green
            # '#E1D856',
            "#CEF0B8",
            '#E6F5C7']
    )
    fig.update_layout(
        title_font_size=10,
        title_x=0,  # Center the title
        title_y=0,  # Adjust vertical position
        margin=dict(t=50, l=0, r=0, b=0),
        height=800,  # Adjust margins
    )
    # Show chart
    st.plotly_chart(fig, use_container_width=True)

# ------------------------- Per Artist Page ------------------------- #
elif page == "Per Artist":

    ## page set up
    # Get current user from session state
    user_selected = get_current_user(users)
    st.info(f"🎵 Artist analysis for: **{user_selected}**")
    # project titel
    st.markdown("<h1 style='text-align: center; color: #32CD32;'>Spotify Regifted</h1>", unsafe_allow_html=True)

    ## start content
    # Load user-specific music data, select relevant columns
    df = users[user_selected]
    df_music = df[df["category"] == "music"]
    df_music = df_music[["datetime", "minutes_played", "country", "track_name", "artist_name", "album_name"]]
    # shorten datetime column
    df_music["datetime"] = pd.to_datetime(df_music.datetime).dt.tz_localize(None)
    df_music["date"] = pd.to_datetime(df_music.datetime).dt.date

    # artist and year selection
    col1, col2, col3 = st.columns([2,1,2])

    with col1:
        ##artist selection##
        # list of artists ranked by play time
        artist_list = list(df_music.groupby("artist_name").minutes_played.sum().sort_values(ascending = False).reset_index()["artist_name"])
        # define artist selector
        artist_selected = st.selectbox(
        'Artist:', options=list(df_music.groupby("artist_name").minutes_played.sum().sort_values(ascending = False).reset_index()["artist_name"]), index=0)

    with col2:
        # "year" or "all data" selection
        mode = st.segmented_control("Summary displayed:", ["All Data", "Per Year"], selection_mode="single", default="All Data")

    with col3:
        # year selection and dataframe definition
        if mode == "All Data":
            year_selected = st.segmented_control("Year:", ["All Time"], selection_mode="single", default="All Time")
            df_music= df_music
        else:
            # year_range = list(range(df_music[df_music.artist_name == artist_selected].datetime.dt.year.min(), df_music[df_music.artist_name == artist_selected].datetime.dt.year.max()+1))
            year_list = df_music[df_music.artist_name == artist_selected].datetime.dt.year.sort_values().unique().tolist()
            year_selected = st.segmented_control("Year:", year_list, selection_mode="single", default=df_music[df_music.artist_name == artist_selected].datetime.dt.year.max())
            df_music = df_music[df_music.datetime.dt.year == year_selected]

    # pictures and summary cards 1
    col1, col2, col3 = st.columns(3)

    with col1:
        ### Artist Rank
        year_rank = list(df_music.groupby("artist_name").minutes_played.sum().sort_values(ascending = False).reset_index().artist_name)
        ## box stolen from the internet
        st.markdown(f"<h4>Overall Rank of {year_selected}:</h4>", unsafe_allow_html=True)
        wch_colour_box = (64, 64, 64)
        # wch_colour_box = (255, 255, 255)
        wch_colour_font = (50, 205, 50)
        fontsize = 50
        valign = "left"
        iconname = "fas fa-star"
        i = f"#{year_rank.index(artist_selected)+1}"
        htmlstr = f"""
            <p style='background-color: rgb(
                {wch_colour_box[0]},
                {wch_colour_box[1]},
                {wch_colour_box[2]}, 0.75
            );
            color: rgb(
                {wch_colour_font[0]},
                {wch_colour_font[1]},
                {wch_colour_font[2]}, 0.75
            );
            font-size: {fontsize}px;
            border-radius: 7px;
            padding-top: 30px;
            padding-bottom: 30px;
            line-height:25px;
            display: flex;
            align-items: center;
            justify-content: center;'>
            <i class='{iconname}' style='font-size: 40px; color: #ed203f;'></i>&nbsp;{i}</p>
        """
        st.markdown(htmlstr, unsafe_allow_html=True)

        ### Total minutes listened
        ## box stolen from the internet
        st.markdown("<h4>Minutes Listened:</h4>", unsafe_allow_html=True)
        wch_colour_box = (64, 64, 64)
        # wch_colour_box = (255, 255, 255)
        wch_colour_font = (50, 205, 50)
        fontsize = 40
        valign = "left"
        iconname = "fas fa-star"
        i = f"{int(df_music[df_music.artist_name == artist_selected].minutes_played.sum()):,}"

        htmlstr = f"""
            <p style='background-color: rgb(
                {wch_colour_box[0]},
                {wch_colour_box[1]},
                {wch_colour_box[2]}, 0.75
            );
            color: rgb(
                {wch_colour_font[0]},
                {wch_colour_font[1]},
                {wch_colour_font[2]}, 0.75
            );
            font-size: {fontsize}px;
            border-radius: 7px;
            padding-top: 30px;
            padding-bottom: 30px;
            line-height:25px;
            display: flex;
            align-items: center;
            justify-content: center;'>
            <i class='{iconname}' style='font-size: 40px; color: #ed203f;'></i>&nbsp;{i}</p>
        """
        st.markdown(htmlstr, unsafe_allow_html=True)


    with col2:

        ## artist image
        info_artist = pd.read_csv('info_tables/info_artist.csv')
        image_url = info_artist[info_artist.artist_name == artist_selected].artist_image.values[0]
        st.image(image_url, output_format="auto")


    with col3:
        ## top album image
        info_album = pd.read_csv('info_tables/info_album.csv')
        # placeholder - does not need recalculating once re-organised on page
        top_albums = df_music[df_music.artist_name == artist_selected].groupby("album_name").minutes_played.sum().sort_values(ascending = False).reset_index()


        # get album image - adjusted for variations in album name like "special edition" or "new version"
        try:
            album_image_url = info_album[info_album.album_name == top_albums.album_name[0]]["album_artwork"].values[0]
            st.image(album_image_url, output_format="auto")
        except:
            album_image_url = info_album[info_album.album_name.str.contains(f"{top_albums.album_name[0]}", case = False, na = False)]["album_artwork"].values[0]
            st.image(album_image_url, output_format="auto")





    col1, col2 = st.columns([2,1])

    with col1:
        # get first listening info
        df_first = df_music.groupby("track_name").first().reset_index()
        df_last = df_music.groupby("track_name").last().reset_index()

        ## box stolen from the internet
        st.markdown("<h4>Listening Range:</h4>", unsafe_allow_html=True)
        wch_colour_box = (64, 64, 64)
        # wch_colour_box = (255, 255, 255)
        wch_colour_font = (50, 205, 50)
        fontsize = 38
        valign = "left"
        iconname = "fas fa-star"
        i = f"{df_first[df_first.artist_name == artist_selected].date.min().strftime('%d/%m/%Y')} - {df_last[df_last.artist_name == artist_selected].date.max().strftime('%d/%m/%Y')}"
        htmlstr = f"""
            <p style='background-color: rgb(
                {wch_colour_box[0]},
                {wch_colour_box[1]},
                {wch_colour_box[2]}, 0.75
            );
            color: rgb(
                {wch_colour_font[0]},
                {wch_colour_font[1]},
                {wch_colour_font[2]}, 0.75
            );
            font-size: {fontsize}px;
            border-radius: 7px;
            padding-top: 30px;
            padding-bottom: 30px;
            line-height:25px;
            display: flex;
            align-items: center;
            justify-content: center;'>
            <i class='{iconname}' style='font-size: 40px; color: #ed203f;'></i>&nbsp;{i}</p>
        """
        st.markdown(htmlstr, unsafe_allow_html=True)


    with col2:
        try:
            ## listening streak
            # consecutive listening days
            band_streak = df_music[df_music.artist_name == artist_selected].sort_values("datetime")
            band_streak = band_streak["datetime"].dt.date.drop_duplicates().sort_values().diff().dt.days.fillna(1)
            streak_ids = (band_streak != 1).cumsum()
            max_streak = streak_ids.value_counts().max()
            ## box stolen from the internet
            st.markdown("<h4>Longest Streak:</h4>", unsafe_allow_html=True)
            wch_colour_box = (64, 64, 64)
            # wch_colour_box = (255, 255, 255)
            wch_colour_font = (50, 205, 50)
            fontsize = 38
            valign = "left"
            iconname = "fas fa-star"
            i = f"{max_streak} Days"
            htmlstr = f"""
                <p style='background-color: rgb(
                    {wch_colour_box[0]},
                    {wch_colour_box[1]},
                    {wch_colour_box[2]}, 0.75
                );
                color: rgb(
                    {wch_colour_font[0]},
                    {wch_colour_font[1]},
                    {wch_colour_font[2]}, 0.75
                );
                font-size: {fontsize}px;
                border-radius: 7px;
                padding-top: 30px;
                padding-bottom: 30px;
                line-height:25px;
                display: flex;
                align-items: center;
                justify-content: center;'>
                <i class='{iconname}' style='font-size: 40px; color: #ed203f;'></i>&nbsp;{i}</p>
            """
            st.markdown(htmlstr, unsafe_allow_html=True)
        except:
            pass

    ## top songs graph
    top_songs = df_music[df_music.artist_name == artist_selected].groupby("track_name").minutes_played.sum().sort_values(ascending = False).reset_index()

    fig_top_songs = px.bar(top_songs.head(15) ,x="minutes_played", y = "track_name", title=f"Top songs by {artist_selected} of {year_selected}", color_discrete_sequence=["#32CD32"], text_auto=True)
    fig_top_songs.update_yaxes(categoryorder='total ascending')
    fig_top_songs.update_layout(yaxis_title=None)
    fig_top_songs.update_layout(xaxis_title="Total Minutes")
    st.write(fig_top_songs)


    ## top albums graph
    top_albums = df_music[df_music.artist_name == artist_selected].groupby("album_name").minutes_played.sum().sort_values(ascending = False).reset_index()
    fig_top_albums = px.bar(top_albums.head(5) ,x="minutes_played", y = "album_name", title=f"Top albums by {artist_selected} of {year_selected}", color_discrete_sequence=["#32CD32"], text_auto=True)
    fig_top_albums.update_yaxes(categoryorder='total ascending')
    fig_top_albums.update_layout(yaxis_title=None)
    fig_top_albums.update_layout(xaxis_title="Total Minutes")
    st.write(fig_top_albums)


    if year_selected == "All Time":
        ""
    else:
        ## Create a polar bar chart
        df_polar = df_music[(df_music.artist_name == artist_selected) & (df_music.datetime.dt.year == year_selected)].groupby(df_music.datetime.dt.month).minutes_played.sum().reset_index()
        # fill missing months
        df_polar = pd.merge(pd.Series(range(1,13), name = "datetime"), df_polar, how="outer", on = "datetime").fillna(0)
        #define dict to name numbers as month
        cal = {1:"Jan", 2: "Feb", 3:"Mar", 4:"Apr", 5:"May", 6:"Jun", 7:"Jul", 8:"Aug", 9:"Sep", 10:"Oct", 11:"Nov", 12:"Dec"}
        df_polar["datetime"] = df_polar["datetime"].replace(cal)
        # might need code to fill in missing months to keep the graph a full circle
        fig_polar = px.bar_polar(df_polar, r="minutes_played", theta="datetime", color="minutes_played",
                        color_continuous_scale=["#32CD32", "#006400"],  # Green theme
                            title=f"Listening Trends {year_selected}")
        fig_polar.update_layout(
            title_font_size=20,
            polar=dict(radialaxis=dict(showticklabels=False))
            )
        fig_polar.update_coloraxes(showscale=False)
        st.plotly_chart(fig_polar, use_container_width=True)

        ## calendar plot - maybe empty days need filling?
        df_day = df_music[(df_music.artist_name == artist_selected) & (df_music.datetime.dt.year == year_selected)].groupby("date").minutes_played.sum().reset_index()
        fig_cal = calplot(df_day, x = "date", y = "minutes_played")
        st.plotly_chart(fig_cal, use_container_width=True)

# ------------------------- Per Album Page ------------------------- #
elif page == "Per Album":

    # Get current user from session state
    user_selected = get_current_user(users)
    st.info(f"🎵 Artist analysis for: **{user_selected}**")
    # project titel
    st.markdown("<h1 style='text-align: center; color: #32CD32;'>Spotify Regifted</h1>", unsafe_allow_html=True)

    # Load user-specific data
    df = users[user_selected]# make music df
    df_music = df[df["category"] == "music"]
    df_music = df_music[["datetime", "minutes_played", "country", "track_name", "artist_name", "album_name"]]
    # shorten datetime column
    df_music["datetime"] = pd.to_datetime(df_music.datetime).dt.tz_localize(None)
    df_music["date"] = pd.to_datetime(df_music.datetime).dt.date

    # list of artists ranked by play time
    artist_list = list(df_music.groupby("artist_name").minutes_played.sum().sort_values(ascending = False).reset_index()["artist_name"])

    ##artist selection##

    col1, col2 = st.columns(2)

    with col1:
      album_selected = st.selectbox(
      'Album:', options=list(df_music.groupby("album_name").minutes_played.sum().sort_values(ascending = False).reset_index()["album_name"]), index=0)
      ## first listened to

      # get first listening info
      df_first = df_music.groupby("album_name").first().reset_index()
      df_last = df_music.groupby("album_name").last().reset_index()

      ## box stolen from the internet
      st.markdown("<h4>First Listen:</h4>", unsafe_allow_html=True)
      wch_colour_box = (64, 64, 64)
      # wch_colour_box = (255, 255, 255)
      wch_colour_font = (50, 205, 50)
      fontsize = 38
      valign = "left"
      iconname = "fas fa-star"
      i = df_first[df_first.album_name == album_selected].date.min().strftime('%d/%m/%Y')

      htmlstr = f"""
          <p style='background-color: rgb(
              {wch_colour_box[0]},
              {wch_colour_box[1]},
              {wch_colour_box[2]}, 0.75
          );
          color: rgb(
              {wch_colour_font[0]},
              {wch_colour_font[1]},
              {wch_colour_font[2]}, 0.75
          );
          font-size: {fontsize}px;
          border-radius: 7px;
          padding-top: 40px;
          padding-bottom: 40px;
          line-height:25px;
          display: flex;
          align-items: center;
          justify-content: center;'>
          <i class='{iconname}' style='font-size: 40px; color: #ed203f;'></i>&nbsp;{i}</p>
      """
      st.markdown(htmlstr, unsafe_allow_html=True)

            ## box stolen from the internet
      st.markdown("<h4>Last Listen:</h4>", unsafe_allow_html=True)
      wch_colour_box = (64, 64, 64)
      # wch_colour_box = (255, 255, 255)
      wch_colour_font = (50, 205, 50)
      fontsize = 38
      valign = "left"
      iconname = "fas fa-star"
      i = df_last[df_last.album_name == album_selected].date.max().strftime('%d/%m/%Y')

      htmlstr = f"""
          <p style='background-color: rgb(
              {wch_colour_box[0]},
              {wch_colour_box[1]},
              {wch_colour_box[2]}, 0.75
          );
          color: rgb(
              {wch_colour_font[0]},
              {wch_colour_font[1]},
              {wch_colour_font[2]}, 0.75
          );
          font-size: {fontsize}px;
          border-radius: 7px;
          padding-top: 40px;
          padding-bottom: 40px;
          line-height:25px;
          display: flex;
          align-items: center;
          justify-content: center;'>
          <i class='{iconname}' style='font-size: 40px; color: #ed203f;'></i>&nbsp;{i}</p>
      """
      st.markdown(htmlstr, unsafe_allow_html=True)

      ## listening streak
      # consecutive listening days
      band_streak = df_music[df_music.album_name == album_selected].sort_values("datetime")
      band_streak = band_streak["datetime"].dt.date.drop_duplicates().sort_values().diff().dt.days.fillna(1)
      streak_ids = (band_streak != 1).cumsum()
      max_streak = streak_ids.value_counts().max()


      ## box stolen from the internet
      st.markdown("<h4>Longest Streak:</h4>", unsafe_allow_html=True)
      wch_colour_box = (64, 64, 64)
      # wch_colour_box = (255, 255, 255)
      wch_colour_font = (50, 205, 50)
      fontsize = 38
      valign = "left"
      iconname = "fas fa-star"
      i = f"{max_streak} Days"

      htmlstr = f"""
          <p style='background-color: rgb(
              {wch_colour_box[0]},
              {wch_colour_box[1]},
              {wch_colour_box[2]}, 0.75
          );
          color: rgb(
              {wch_colour_font[0]},
              {wch_colour_font[1]},
              {wch_colour_font[2]}, 0.75
          );
          font-size: {fontsize}px;
          border-radius: 7px;
          padding-top: 40px;
          padding-bottom: 40px;
          line-height:25px;
          display: flex;
          align-items: center;
          justify-content: center;'>
          <i class='{iconname}' style='font-size: 40px; color: #ed203f;'></i>&nbsp;{i}</p>
      """
      st.markdown(htmlstr, unsafe_allow_html=True)

    with col2:
      ### Total minutes listened
      ## box stolen from the internet
      st.markdown("<h4>Minutes Listened:</h4>", unsafe_allow_html=True)
      wch_colour_box = (64, 64, 64)
      # wch_colour_box = (255, 255, 255)
      wch_colour_font = (50, 205, 50)
      fontsize = 40
      valign = "left"
      iconname = "fas fa-star"
      i = f"{int(df_music[df_music.album_name == album_selected].minutes_played.sum()):,}"

      htmlstr = f"""
          <p style='background-color: rgb(
              {wch_colour_box[0]},
              {wch_colour_box[1]},
              {wch_colour_box[2]}, 0.75
          );
          color: rgb(
              {wch_colour_font[0]},
              {wch_colour_font[1]},
              {wch_colour_font[2]}, 0.75
          );
          font-size: {fontsize}px;
          border-radius: 7px;
          padding-top: 40px;
          padding-bottom: 40px;
          line-height:25px;
          display: flex;
          align-items: center;
          justify-content: center;'>
          <i class='{iconname}' style='font-size: 40px; color: #ed203f;'></i>&nbsp;{i}</p>
      """
      st.markdown(htmlstr, unsafe_allow_html=True)

      ## top album image
      info_album = pd.read_csv('info_tables/info_album.csv')
      # placeholder - does not need recalculating once re-organised on page
      top_albums = df_music[df_music.album_name == album_selected].groupby("album_name").minutes_played.sum().sort_values(ascending = False).reset_index()

      album_image_url = info_album[info_album.album_name == top_albums.album_name[0]]["album_artwork"].values[0]
      st.image(album_image_url, output_format="auto")



    # top songs graph

    top_songs = df_music[df_music.album_name == album_selected].groupby("track_name").minutes_played.sum().sort_values(ascending = False).reset_index()
    # top songs title#
    st.markdown(f"<h2 style='text-align: center;'>{album_selected}</h2>", unsafe_allow_html=True)
    fig_top_songs = px.bar(top_songs.head(15) ,x="minutes_played", y = "track_name", color_discrete_sequence=["#32CD32"], text_auto=True)
    fig_top_songs.update_yaxes(categoryorder='total ascending')
    fig_top_songs.update_layout(xaxis_title="Total Minutes", yaxis_title=None)
    st.write(fig_top_songs)

    # top albums graph
    top_albums = df_music[df_music.album_name == album_selected].groupby("album_name").minutes_played.sum().sort_values(ascending = False).reset_index()
    # top albums title#
    st.markdown(f"<h2 style='text-align: center;'>Top Albums of {album_selected}</h2>", unsafe_allow_html=True)
    fig_top_albums = px.bar(top_albums.head(5) ,x="minutes_played", y = "album_name", color_discrete_sequence=["#32CD32"], text_auto=True)
    fig_top_albums.update_yaxes(categoryorder='total ascending')
    fig_top_albums.update_layout(xaxis_title="Total Minutes", yaxis_title=None)
    st.write(fig_top_albums)

    # year selection
    year_range = list(range(df_music[df_music.album_name == album_selected].datetime.dt.year.min(), df_music[df_music.album_name == album_selected].datetime.dt.year.max()+1))
    year_selected = st.segmented_control("Year", year_range, selection_mode="single", default=df_music.datetime.dt.year.max()-1)

    # Create a polar bar chart
    df_polar = df_music[(df_music.album_name == album_selected) & (df_music.datetime.dt.year == year_selected)].groupby(df_music.datetime.dt.month).minutes_played.sum().reset_index()
    #define dict to name numbers as month
    cal = {1:"Jan", 2: "Feb", 3:"Mar", 4:"Apr", 5:"May", 6:"Jun", 7:"Jul", 8:"Aug", 9:"Sep", 10:"Oct", 11:"Nov", 12:"Dec"}
    df_polar["datetime"] = df_polar["datetime"].replace(cal)
    # might need code to fill in missing months to keep the graph a full circle
    fig = px.bar_polar(df_polar, r="minutes_played", theta="datetime", color="minutes_played",
                       color_continuous_scale=["#32CD32", "#006400"],  # Green theme
                        title=" ")

    # calendar plot - maybe empty days need filling?
    df_day = df_music[(df_music.album_name == album_selected) & (df_music.datetime.dt.year == year_selected)].groupby("date").minutes_played.sum().reset_index()
    fig_cal = calplot(df_day, x = "date", y = "minutes_played")
    st.plotly_chart(fig_cal, use_container_width=True)


   # Polar bar chart title#
    st.markdown(f"<h2 style='text-align: center;'>Listening Trends of {album_selected} Over the Year</h2>", unsafe_allow_html=True)
    fig.update_layout(
        title_font_size=20,
        polar=dict(radialaxis=dict(showticklabels=False))
         )
    fig.update_coloraxes(showscale=False)
    st.plotly_chart(fig, use_container_width=True)

    df_line = df_music[(df_music.album_name == album_selected)]
    df_line["month"] = df_line.datetime.dt.month
    df_line["year"] = df_line.datetime.dt.year
    df_line = df_line.groupby(["year", "month"]).minutes_played.sum().reset_index()

    fig_line = px.line(df_line, x = "month", y = "minutes_played", color = "year")
    fig_line.update_layout(xaxis_title="Month", yaxis_title="Minutes Played", legend_title_text="Year")
    st.plotly_chart(fig_line,use_container_width=True)

# ------------------------- Basic-O-Meter Page ------------------------- #
elif page == "Basic-O-Meter":
    # Get current user from session state
    user_selected = get_current_user(users)
    st.info(f"📈 Basic-O-Meter for: **{user_selected}**")

    st.markdown("<h1 style='text-align: center; color: #32CD32;'>Spotify Regifted</h1>", unsafe_allow_html=True)
    st.title("The Basic-O-Meter")
    st.markdown("Let's find out how basic your music taste is!")

# define df as working variable for current user
    df = users[user_selected]

# join info to current user
    df = pd.merge(df,df_info,left_on=["track_name","album_name","artist_name"],right_on=["track_name","album_name","artist_name"],how="left",suffixes=["","_remove"])

# making the sliders
    df['year'] = pd.to_datetime(df['datetime']).dt.year
    min_year, max_year = df['year'].min(), df['year'].max()
    selected_year = st.slider("Select a year", min_year, max_year, value=max_year)  # Defaults to latest year

# Prepare the data
    df_filtered = df[df['year'] == selected_year]
    df_grouped = df_filtered.groupby('artist_name', as_index=False)['ms_played'].sum()
    df_grouped = df_grouped.sort_values(by='ms_played', ascending=False)

# datetime to month
    df['datetime'] = pd.to_datetime(df['datetime'])
    df['year_month'] = df['datetime'].dt.to_period('M').dt.to_timestamp()

# Aggregate
    month_art_pop = df.groupby('year_month')['artist_popularity'].mean().reset_index()
    month_trk_pop = df.groupby('year_month')['track_popularity'].mean().reset_index()


# Scorecards
# Overall average artist popularity metric method 1
    track_pop_overall = round((df.groupby("track_name")["track_popularity"].mean()).mean(),2)

# Overall average artist popularity metric method 2
    art_pop_overall = round((df.groupby("artist_name")["artist_popularity"].mean()).mean(),2)

# Display the scorecards
    st.subheader("Scorecard title here")
    a, b = st.columns(2)
    c, d = st.columns(2)

    a.metric("Average track popularity", value=track_pop_overall, delta="-12", border=True)
    b.metric("Average artist popularity", value=art_pop_overall, delta="-13", border=True)
    c.metric("metric C", value="Farts", delta="5%", border=True)
    d.metric("metric D", "Smell", "-2 inHg", border=True)

# CHART OF POPULISM ACROSS TIME
    st.markdown("<h2 style='text-align: center; color: #32CD32;'>Artist and Track Popularity Over Time</h2>", unsafe_allow_html=True)
    st.subheader(f"Here's a chart tracking {user_selected}'s _basicity_ over time")

# Create figure
    fig = go.Figure()

# Add artist popularity line
    fig.add_trace(go.Scatter(
        x=month_art_pop['year_month'],
        y=month_art_pop['artist_popularity'],
        mode='lines',
        name='Artist Popularity',
        hovertemplate='Month: %{x|%B %Y}<br>Artist Popularity: %{y:.1f}<extra></extra>'
    ))

# Add track popularity line
    fig.add_trace(go.Scatter(
        x=month_trk_pop['year_month'],
        y=month_trk_pop['track_popularity'],
        mode='lines',
        name='Track Popularity',
        hovertemplate='Month: %{x|%B %Y}<br>Track Popularity: %{y:.1f}<extra></extra>'
    ))

# Update layout
    fig.update_layout(
        title='Average Artist and Track Popularity Over Time',
        xaxis_title='Month',
        yaxis_title='Average Popularity',
        colorway=["#32CD32", "#199144"],
        legend=dict(bgcolor='rgba(0,0,0,0)', bordercolor='rgba(0,0,0,0)', font=dict(color='white')),
        hovermode="x",
        hoverlabel=dict(bgcolor="darkgreen", font=dict(color="white")),
        # template='plotly_dark'
    )
    st.plotly_chart(fig, use_container_width=True)

# ------------------------- Sunburst Chart Page ------------------------- #

    df = pd.merge(df, df_info, left_on=["track_name","album_name","artist_name"],
                right_on=["track_name","album_name","artist_name"], how="left", suffixes=["","_remove"])

    # Ensure datetime and extract year
    df['datetime'] = pd.to_datetime(df['datetime'])
    df['year'] = df['datetime'].dt.year

    # Explode genres into separate rows
    df_exploded = df.explode('super_genre').dropna(subset=['super_genre'])
    df_exploded['super_genre'] = df_exploded['super_genre'].astype(str).str.strip()

    # --- FILTER: TOP GENRES & ARTISTS & TRACKS ---

    # Top 5 genres per year
    top_genres = (
        df_exploded.groupby(['year', 'super_genre'], as_index=False)['ms_played']
        .sum()
        .sort_values(['year', 'ms_played'], ascending=[True, False])
        .groupby('year')
        .head(5)
    )

    # Filter to top genres only
    df_filtered = df_exploded.merge(top_genres[['year', 'super_genre']], on=['year', 'super_genre'])

    # Top 5 artists per (year, genre)
    top_artists = (
        df_filtered.groupby(['year', 'super_genre', 'artist_name'], as_index=False)['ms_played']
        .sum()
        .sort_values(['year', 'super_genre', 'ms_played'], ascending=[True, True, False])
        .groupby(['year', 'super_genre'])
        .head(5)
    )

    # Filter to top artists only
    df_filtered_artists = df_filtered.merge(
        top_artists[['year', 'super_genre', 'artist_name']],
        on=['year', 'super_genre', 'artist_name']
    )

    # Top 5 tracks per (year, genre, artist) - Fixed grouping and filtering
    top_tracks = (
        df_filtered_artists.groupby(['year', 'super_genre', 'artist_name', 'track_name'], as_index=False)['ms_played']
        .sum()
        .sort_values(['year', 'super_genre', 'artist_name', 'ms_played'], ascending=[True, True, True, False])
        .groupby(['year', 'super_genre', 'artist_name'])  # Group by year, genre, AND artist
        .head(5)
    )

    # --- BUILD SUNBURST CHART ---

    fig = px.sunburst(
        top_tracks,  # Use top_tracks instead of top_artists
        path=['year', 'super_genre', 'artist_name', 'track_name'],  # Add track_name to path
        values='ms_played',
        color='ms_played',
        color_continuous_scale=[
            '#0F521A',
            '#E6F5C7',
        ],
        title='🎧 Listening History: Year → Genre → Artist → Track (Spotify Style)'
    )

    # Make text more visible on dark background
    fig.update_traces(
        insidetextfont=dict(color='black'),
        hovertemplate='<b>%{label}</b><br>Minutes Played: %{value:.0f}<extra></extra>'
    )

    # Maximize layout size
    fig.update_layout(
        margin=dict(t=50, l=0, r=0, b=0),
        height=800,
        font=dict(color='black')
    )

    st.title("🎶 Spotify-Themed Listening Sunburst")
    st.plotly_chart(fig, use_container_width=True)

    # MOST LISTENED TO HOURS OF THE DAY
    # (Rest of your code remains the same)

    # Convert 'datetime' to datetime type if needed
    df['datetime'] = pd.to_datetime(df['datetime'])

    # Extract hour and year
    df['hour'] = df['datetime'].dt.hour
    df['year'] = df['datetime'].dt.year

    # Get list of available years
    years = sorted(df['year'].unique())

    # Streamlit layout
    st.title("Listening Activity by Hour of Day")

    # Sidebar with radio buttons for year filter
    selected_year = st.radio("Select Year", years)

    # Filter data by selected year
    df_filtered = df[df['year'] == selected_year]

    # Group by hour and sum listening time (convert ms to minutes)
    hourly_data = (
        df_filtered.groupby('hour')['ms_played']
        .sum()
        .reset_index()
    )
    hourly_data['minutes_played'] = hourly_data['ms_played'] / (1000 * 60)

    # Fill in missing hours with zero minutes (if any)
    all_hours = pd.DataFrame({'hour': range(24)})
    hourly_data = all_hours.merge(hourly_data, on='hour', how='left').fillna(0)

    # Plotly bar chart
    fig = px.bar(
        hourly_data,
        x='hour',
        y='minutes_played',
        labels={'hour': 'Hour of Day', 'minutes_played': 'Minutes Listened'},
        title=f"Minutes Listened per Hour in {selected_year}",
        template='plotly_dark'
    )

    fig.update_layout(xaxis=dict(tickmode='linear'))

    # Show chart in Streamlit
    st.plotly_chart(fig, use_container_width=True)

    df = users[user_selected]

# ---------------------FUN Page--------------------- #
elif page == "FUN":
    # Show current user info
    user_selected = get_current_user(users)
    st.info(f"📊 Showing data for: **{user_selected}** (change user on Home page)")
    # project title
    st.markdown("<h1 style='text-align: center; color: #32CD32;'>Spotify Regifted</h1>", unsafe_allow_html=True)

    ## random event generator ##
    df = users[user_selected][users[user_selected]['category'] == 'music']
    df_event['datetime'] = pd.to_datetime(df_event['Datetime'], format='%Y-%m-%d')
    df['date'] = pd.to_datetime(df['datetime'], format='%Y-%m-%d %H:%M:%S UTC').dt.normalize()

    st.markdown("## Random Event Selector")

    if st.button("Pick a Random Event"):
      # Selecting random event
      random_event = df_event.sample(n=1)
      # Extracting event details
      event_date = random_event.iloc[0]['datetime']
      event_year = random_event.iloc[0]['Year']
      event_name = random_event.iloc[0]['Event']
      display_date = event_date.strftime('%d %B %Y')

      # Display the selected event
      st.write(f"**On {display_date}, {event_name}, you listened to:**")

      # Match random event date to user's music listening history
      df_music_event = df[df['date'] == event_date]

      # Display matched music history
      if  len(df_music_event) == 0 :
          st.write("No matching music history found for this date.")
      else:
          st.dataframe(df_music_event[['track_name', 'artist_name', 'album_name', 'minutes_played']].sort_values(by='minutes_played', ascending=False))
    ## end of random event generator ##

    ##most skipped song Scorecard##
    ## df grouped by year
    df['date'] = pd.to_datetime(df['datetime']).dt.date
    df['year'] = pd.to_datetime(df['datetime']).dt.year
    year_list = df['year'].sort_values().unique().tolist()
    selected_year = st.segmented_control("Year", year_list, selection_mode="single", default=df['year'].max())
    df_filtered = df[df['year'] == selected_year]
    df_music = df_filtered[df_filtered['category'] == 'music']
    most_skipped = (df_music[df_music['skipped'] > 0].groupby(['track_name', 'artist_name'])['skipped'].sum().reset_index().sort_values(by='skipped', ascending=False).head(1))

    ## box stolen from the internet
    st.markdown("<h4>Most skipped track this year:</h4>", unsafe_allow_html=True)
    wch_colour_box = (64, 64, 64)
    wch_colour_font = (255, 255, 255)
    #wch_colour_font = (50, 205, 50)
    fontsize = 38
    valign = "left"
    iconname = "fas fa-star"
    i = (most_skipped['track_name'].values[0] + ' by ' + most_skipped['artist_name'].values[0] if not most_skipped.empty else "No skipped tracks")

    htmlstr = f"""
          <p style='background-color: rgb(
              {wch_colour_box[0]}, 
              {wch_colour_box[1]}, 
              {wch_colour_box[2]}, 0.75
          ); 
          color: rgb(
              {wch_colour_font[0]}, 
              {wch_colour_font[1]}, 
              {wch_colour_font[2]}, 0.75
          ); 
          font-size: {fontsize}px;    
          border-radius: 7px; 
          padding-top: 40px; 
          padding-bottom: 40px; 
          line-height:25px;
          display: flex;
          align-items: center;
          justify-content: center;'>
          <i class='{iconname}' style='font-size: 40px; color: #ed203f;'></i>&nbsp;{i}</p>
      """
    st.markdown(htmlstr, unsafe_allow_html=True)


# ------------------------- About Us Page ------------------------- #
elif page == "AbOuT uS":

    st.markdown("<h1 style='text-align: center; color: #32CD32;'>Spotify Regifted</h1>", unsafe_allow_html=True)
    st.title("About Us")
    st.markdown("This project is created by Jana Only to analyze Spotify data in a fun way.")
    st.write("Feel free to reach out for any questions or collaborations.")


# ------------------------charlies play page ------------------------#
elif page == "Charlies Play Place":
    # Show current user info
    user_selected = get_current_user(users)
    st.info(f"📊 Showing data for: **{user_selected}** (change user on Home page)")

    # Page title
    st.markdown("<h1 style='text-align: center; color: #32CD32;'>Spotify Regifted</h1>", unsafe_allow_html=True)

    # Load data
    listening_df = pd.read_csv("datasets/user_clean/ReRe_20250602_164123.csv")
    charts_df = pd.read_csv("datasets/info_clean/info_charts_weighted.csv")


# >>>>>>>>>>>>> DON' RUN THE CALC LIVE OFF STREAMLIT
    # Convert datetime columns
    listening_df["datetime"] = pd.to_datetime(listening_df["datetime"]).dt.tz_localize(None)
    charts_df['weekdate'] = pd.to_datetime(charts_df['weekdate'], errors='coerce')
    charts_df = charts_df.dropna(subset=['weekdate'])

# DEBUGGER!!!!!!!!
    # st.write("WEEKDATE dtype:", charts_df['weekdate'].dtype)
    # st.write("listening date dtype:", listening_df['datetime'].dtype)
    # st.write(charts_df['weekdate'].head())
    # st.write(listening_df['datetime'].head())

#     listening_df = listening_df.dropna(subset=['datetime'])

    window_size = 30
    results = []

    # Calculate chart points
    for idx, listen_row in listening_df.iterrows():
        listen_datetime = listen_row['datetime']
        artist = listen_row['artist_name']
        track = listen_row['track_name']

        # Convert window edges to pandas timestamps
        window_start = pd.Timestamp(listen_datetime - timedelta(days=window_size))
        window_end = pd.Timestamp(listen_datetime + timedelta(days=window_size))

        chart_matches = charts_df[
            (charts_df['artist_name'] == artist) &
            (charts_df['track_name'] == track) &
            (charts_df['weekdate'] >= window_start) &
            (charts_df['weekdate'] <= window_end)
]

        total_points = chart_matches['weighting'].sum() if not chart_matches.empty else 0

        results.append({
            'datetime': listen_datetime,
            'artist_name': artist,
            'track_name': track,
            'points_awarded': total_points,
            'chart_weeks_matched': len(chart_matches),
            'best_position': chart_matches['position'].min() if not chart_matches.empty else None
        })

    points_df = pd.DataFrame(results)

    # Summary metrics
    total_listens = len(points_df)
    chart_listens = len(points_df[points_df['points_awarded'] > 0])
    total_points = points_df['points_awarded'].sum()
    avg_points = points_df['points_awarded'].mean()
    chart_hit_rate = chart_listens / total_listens if total_listens > 0 else 0

    col1, col2, col3, col4 = st.columns(4)
    with col1:
        st.metric("Total Points", f"{total_points:,.0f}")
    with col2:
        st.metric("Chart Hit Rate", f"{chart_hit_rate:.1%}")
    with col3:
        st.metric("Chart Song Listens", f"{chart_listens:,}")
    with col4:
        st.metric("Avg Points/Listen", f"{avg_points:.1f}")

    # Filter controls
    st.subheader("Filter Results")
    col1, col2, col3 = st.columns(3)
    with col1:
        show_only_hits = st.checkbox("Show only chart hits", value=False)
    with col2:
        min_points = st.number_input("Min points filter", min_value=0, value=0)
    with col3:
        search_artist = st.text_input("Search artist", placeholder="Enter artist name...")

    # Apply filters
    filtered_df = points_df.copy()
    if show_only_hits:
        filtered_df = filtered_df[filtered_df['points_awarded'] > 0]
    if min_points > 0:
        filtered_df = filtered_df[filtered_df['points_awarded'] >= min_points]
    if search_artist:
        filtered_df = filtered_df[filtered_df['artist_name'].str.contains(search_artist, case=False, na=False)]

    # Display results table
    st.subheader("Detailed Results")
    display_df = filtered_df.copy()
    display_df['datetime'] = display_df['datetime'].dt.strftime('%Y-%m-%d %H:%M:%S')
    display_df = display_df.rename(columns={
        'datetime': 'Listen Date/Time',
        'artist_name': 'Artist',
        'track_name': 'Track',
        'points_awarded': 'Points',
        'chart_weeks_matched': 'Chart Weeks',
        'best_position': 'Best Position'
    })

    st.dataframe(
        display_df[['Listen Date/Time', 'Artist', 'Track', 'Points', 'Chart Weeks', 'Best Position']],
        use_container_width=True,
        hide_index=True
    )

    st.caption(f"Showing {len(filtered_df):,} of {len(points_df):,} listening instances")

    # Top-performing songs
    chart_hits = points_df[points_df['points_awarded'] > 0]
    if not chart_hits.empty:
        st.subheader("Top Performing Songs")
        top_songs = chart_hits.groupby(['artist_name', 'track_name']).agg({
            'points_awarded': 'sum',
            'chart_weeks_matched': 'mean',
            'datetime': 'count'
        }).reset_index()
        top_songs.columns = ['Artist', 'Track', 'Total Points', 'Avg Chart Weeks', 'Listen Count']
        top_songs = top_songs.sort_values('Total Points', ascending=False).head(10)

        st.dataframe(top_songs, use_container_width=True, hide_index=True)

        # Charts
        col1, col2 = st.columns(2)

        with col1:
            daily_points = chart_hits.copy()
            daily_points['date'] = daily_points['datetime'].dt.date
            daily_summary = daily_points.groupby('date')['points_awarded'].sum().reset_index()

            fig_timeline = px.line(
                daily_summary,
                x='date',
                y='points_awarded',
                title='Points Earned Over Time',
                labels={'points_awarded': 'Points', 'date': 'Date'}
            )
            st.plotly_chart(fig_timeline, use_container_width=True)

        with col2:
            artist_points = chart_hits.groupby('artist_name')['points_awarded'].sum().sort_values(ascending=True).tail(10)
            fig_artists = px.bar(
                x=artist_points.values,
                y=artist_points.index,
                orientation='h',
                title='Top 10 Artists by Points',
                labels={'x': 'Total Points', 'y': 'Artist'}
            )
            st.plotly_chart(fig_artists, use_container_width=True)<|MERGE_RESOLUTION|>--- conflicted
+++ resolved
@@ -603,7 +603,7 @@
                     text=f'{podcast} image not found',
                     title=f"#{idx}",
                     img='https://em-content.zobj.net/source/openmoji/413/woman-shrugging_1f937-200d-2640-fe0f.png'))
-            
+
 
             if podcast_image_list:
                 carousel(items=podcast_image_list,container_height=550)
@@ -637,17 +637,14 @@
                     title='',
                     img=audiobook['audiobook_artwork']
                 ))
-<<<<<<< HEAD
-
-=======
+
             except:
                 audiobook_image_list.append(dict(
                     text=f'{audiobook} image not found',
                     title=f"#{idx}",
                     img='https://em-content.zobj.net/source/openmoji/413/woman-shrugging_1f937-200d-2640-fe0f.png'))
-            
-            
->>>>>>> ac014652
+
+
 
             # Create a carousel of audiobook images
             if audiobook_image_list:
@@ -822,14 +819,14 @@
                 image_url = df_podcast[df_podcast['podcast_name'] == name]['podcast_artwork'].values[0]
             except:
                 image_url = 'https://em-content.zobj.net/source/openmoji/413/woman-shrugging_1f937-200d-2640-fe0f.png'
-            
+
         elif selected_category == 'audiobook':
             try:
                 name = row['audiobook_title']
                 image_url = df_audiobook_uri[df_audiobook_uri['audiobook_title'] == name]['audiobook_artwork'].values[0]
             except:
                 image_url = 'https://em-content.zobj.net/source/openmoji/413/woman-shrugging_1f937-200d-2640-fe0f.png'
-            
+
 
 
 
@@ -1812,19 +1809,19 @@
 
     htmlstr = f"""
           <p style='background-color: rgb(
-              {wch_colour_box[0]}, 
-              {wch_colour_box[1]}, 
+              {wch_colour_box[0]},
+              {wch_colour_box[1]},
               {wch_colour_box[2]}, 0.75
-          ); 
+          );
           color: rgb(
-              {wch_colour_font[0]}, 
-              {wch_colour_font[1]}, 
+              {wch_colour_font[0]},
+              {wch_colour_font[1]},
               {wch_colour_font[2]}, 0.75
-          ); 
-          font-size: {fontsize}px;    
-          border-radius: 7px; 
-          padding-top: 40px; 
-          padding-bottom: 40px; 
+          );
+          font-size: {fontsize}px;
+          border-radius: 7px;
+          padding-top: 40px;
+          padding-bottom: 40px;
           line-height:25px;
           display: flex;
           align-items: center;
