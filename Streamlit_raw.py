--- conflicted
+++ resolved
@@ -731,6 +731,22 @@
     # project titel
     st.markdown("<h1 style='text-align: center; color: #32CD32;'>Spotify Regifted</h1>", unsafe_allow_html=True)
 
+#------------------Audio Book Page------------------#
+elif page == "Audio Book":
+    # Get current user from session state
+    user_selected = get_current_user(users)
+    st.info(f"🎵 Artist analysis for: **{user_selected}**")
+    # project titel
+    st.markdown("<h1 style='text-align: center; color: #32CD32;'>Spotify Regifted</h1>", unsafe_allow_html=True) 
+
+# ------------------ Podcast Page ------------------ #
+elif page == "Podcasts":
+    # Get current user from session state
+    user_selected = get_current_user(users)
+    st.info(f"🎵 Artist analysis for: **{user_selected}**")
+    # project titel
+    st.markdown("<h1 style='text-align: center; color: #32CD32;'>Spotify Regifted</h1>", unsafe_allow_html=True)
+
 
     # Load user-specific data
     df = users[user_selected]# make music df
@@ -875,24 +891,6 @@
       iconname = "fas fa-star"
       i = f"{int(df_music[df_music.album_name == album_selected].minutes_played.sum()):,}"
 
-<<<<<<< HEAD
-#------------------Audio Book Page------------------#
-elif page == "Audio Book":
-    # Get current user from session state
-    user_selected = get_current_user(users)
-    st.info(f"🎵 Artist analysis for: **{user_selected}**")
-    # project titel
-    st.markdown("<h1 style='text-align: center; color: #32CD32;'>Spotify Regifted</h1>", unsafe_allow_html=True) 
-
-# ------------------ Podcast Page ------------------ #
-elif page == "Podcasts":
-    # Get current user from session state
-    user_selected = get_current_user(users)
-    st.info(f"🎵 Artist analysis for: **{user_selected}**")
-    # project titel
-    st.markdown("<h1 style='text-align: center; color: #32CD32;'>Spotify Regifted</h1>", unsafe_allow_html=True)
-
-=======
       htmlstr = f"""
           <p style='background-color: rgb(
               {wch_colour_box[0]},
@@ -973,7 +971,6 @@
 
     fig_line = px.line(df_line, x = "month", y = "minutes_played", color = "year")
     st.plotly_chart(fig_line,use_container_width=True)
->>>>>>> 10b9c0b2
 
 # ------------------------- Basic-O-Meter Page ------------------------- #
 elif page == "Basic-O-Meter":
